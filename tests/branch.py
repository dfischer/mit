# Test the branch instructions and LIT_PC_REL. Also uses instructions tested
# by earlier tests.
# See errors.py for address error handling tests.
# The test program contains an infinite loop, but this is only executed
# once.
#
# (c) SMite authors 1994-2019
#
# The package is distributed under the MIT/X11 License.
#
# THIS PROGRAM IS PROVIDED AS IS, WITH NO WARRANTY. USE IS AT THE USER’S
# RISK.

from smite import *
VM = State(4096)
VM.globalize(globals())


# Test results
correct = []

# Code
lit(96)
correct.append(assembler.pc)
ass(BRANCH)
goto(96)
correct.append(assembler.pc + word_bytes)

lit_pc_rel(48)
correct.append(assembler.pc)
ass(BRANCH)
goto(48)
correct.append(assembler.pc + word_bytes)

lit_pc_rel(10000)
correct.append(assembler.pc)
ass(BRANCH)
goto(10000)
correct.append(assembler.pc + word_bytes)

lit(1)
correct.append(assembler.pc)
lit(9999)
correct.append(assembler.pc)
ass(BRANCHZ)
correct.append(assembler.pc)
lit(1)
correct.append(assembler.pc)
lit(0)
correct.append(assembler.pc)
ass(BRANCHZ)
correct.append(assembler.pc)
lit(0)
correct.append(assembler.pc)
lit_pc_rel(11000)
correct.append(assembler.pc)
ass(BRANCHZ)
goto(11000)
correct.append(assembler.pc + word_bytes)

lit(0)
correct.append(assembler.pc)
lit_pc_rel(11000 + word_bytes * 8)
correct.append(assembler.pc)
ass(BRANCHZ)
goto(11000 + word_bytes * 8)
correct.append(assembler.pc + word_bytes)

lit_pc_rel(600)
correct.append(assembler.pc)
ass(CALL)
goto(600)
correct.append(assembler.pc + word_bytes)

lit_pc_rel(200)
correct.append(assembler.pc)
ass(CALL)
goto(200)
correct.append(assembler.pc + word_bytes)

lit(304)
correct.append(assembler.pc)
ass(CALL)
goto(304)
correct.append(assembler.pc + word_bytes)

ass(BRANCH)
goto(200 + word_bytes * 2)
correct.append(assembler.pc + word_bytes)

ass(BRANCH)
goto(600 + word_bytes * 2)
correct.append(assembler.pc + word_bytes)

lit(64)
correct.append(assembler.pc)
lit(24)
correct.append(assembler.pc)
lit(0)
correct.append(assembler.pc)
ass(SWAP)
correct.append(assembler.pc)
lit(1)
correct.append(assembler.pc)
ass(DUP)
correct.append(assembler.pc)
lit(size_word)
correct.append(assembler.pc)
ass(STORE)
correct.append(assembler.pc)
lit(size_word)
correct.append(assembler.pc)
ass(LOAD)
correct.append(assembler.pc)
ass(CALL)
goto(64)
correct.append(assembler.pc + word_bytes)

# Test
for i, pc in enumerate(correct):
    print("Instruction {}: PC = {} should be {}\n".format(i, PC.get(), pc))
    step(trace=True)
    if pc != PC.get():
        print("Error in branch tests: PC = {:#x}".format(PC.get()))
        sys.exit(1)
<<<<<<< HEAD
    while registers["I"].get() & instruction_mask == NEXT:
        step(auto_NEXT=False)
    step(trace=True, auto_NEXT=False)
=======
>>>>>>> ce245e1e

print("Branch tests ran OK")<|MERGE_RESOLUTION|>--- conflicted
+++ resolved
@@ -123,11 +123,5 @@
     if pc != PC.get():
         print("Error in branch tests: PC = {:#x}".format(PC.get()))
         sys.exit(1)
-<<<<<<< HEAD
-    while registers["I"].get() & instruction_mask == NEXT:
-        step(auto_NEXT=False)
-    step(trace=True, auto_NEXT=False)
-=======
->>>>>>> ce245e1e
 
 print("Branch tests ran OK")