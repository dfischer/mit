'''
Generate code for instructions.

Copyright (c) 2009-2019 SMite authors

The package is distributed under the MIT/X11 License.

THIS PROGRAM IS PROVIDED AS IS, WITH NO WARRANTY. USE IS AT THE USER’S
RISK.

The main entry point is dispatch().
'''

import functools
import re
import textwrap

try:
    from .type_sizes import type_sizes
except ImportError:
    type_sizes = None # We can't generate code


def print_enum(instructions, prefix):
    '''Utility function to print an instruction enum.'''
    print('\nenum {')
    for instruction in instructions:
        print("    INSTRUCTION({}{}, {:#x})".format(
            prefix,
            instruction.name,
            instruction.value.opcode,
        ))
    print('};')

class Instruction:
    '''
    VM instruction instruction descriptor.

     - opcode - int - opcode number
     - effect - StackEffect (or None for arbitrary stack effect)
     - code - str - C source code

    C variables are created for the arguments and results; the arguments are
    popped and results pushed.

    The code should RAISE any error before writing any state, so that if an
    error is raised, the state of the VM is not changed.
    '''
    def __init__(self, opcode, args, results, code):
        '''
         - args, results - lists of str acceptable to StackEffect(); if both are
           None, then the instruction has an arbitrary stack effect, like `EXT`.
        '''
        self.opcode = opcode
        if args is None or results is None:
            assert args is None and results is None
            self.effect = None
        else:
            self.effect = StackEffect(args, results)
        self.code = code

<<<<<<< HEAD

# Utility functions for StackPicture
def stack_cache_var(pos, cached_depth):
    '''
    Calculate the name of the stack cache variable for position pos with the
    given cached_depth.
    '''
    assert 0 <= pos < cached_depth
    return 'stack_{}'.format(cached_depth - 1 - pos)

def balance_cache(entry_depth, exit_depth):
    '''
    Change the number of stack items that are cached in C variables.
    This may require moving values to other variables and to/from memory.
    '''
    code = []
    if entry_depth < exit_depth:
        for pos in range(entry_depth):
            code.append('{} = {};'.format(
                stack_cache_var(pos, exit_depth),
                stack_cache_var(pos, entry_depth),
            ))
        for pos in range(entry_depth, exit_depth):
            code.append('UNCHECKED_LOAD_STACK({pos}, &{var});'.format(
                pos=pos,
                var=stack_cache_var(pos, exit_depth),
            ))
    elif entry_depth > exit_depth:
        for pos in reversed(range(exit_depth, entry_depth)):
            code.append('UNCHECKED_STORE_STACK({pos}, {var});'.format(
                pos=pos,
                var=stack_cache_var(pos, entry_depth),
            ))
        for pos in reversed(range(exit_depth)):
            code.append('{} = {};'.format(
                stack_cache_var(pos, exit_depth),
                stack_cache_var(pos, entry_depth),
            ))
    return '\n'.join(code)


class StackPicture:
=======
@functools.total_ordering
class Size:
>>>>>>> 5b62e636
    '''
    Represents the size of some stack items.

     - size - int or Size.
     - count - int - ±1 if the size includes variadic 'ITEMS'
    '''
    def __init__(self, size, count=0):
        assert type(size) is int
        assert type(count) is int
        self.size = size
        if not(-1 <= count <= 1):
            raise ValueError
        self.count = count

    @staticmethod
    def of(value):
        '''Convert `value` to a Size or raise NotImplemented.'''
        if isinstance(value, Size):
            return value
        if type(value) is int:
            return Size(value)
        return NotImplemented

    def __int__(self):
        if self.count != 0:
            raise ValueError('{} cannot be represented as an integer'.format(
                self))
        return self.size

    def __index__(self):
        return self.__int__()

    def __hash__(self):
        if self.count == 0:
            # In this case we must match `int.__hash__()`.
            return hash(self.size)
        return hash((self.size, self.count))

    def __eq__(self, value):
        value = Size.of(value)
        return self.size == value.size and self.count == value.count

    def __le__(self, value):
        value = Size.of(value)
        return self.size <= value.size and self.count <= value.count

    def __str__(self):
        if self.count == 0: s = '{}'
        elif self.count == 1: s = '{} + COUNT'
        elif self.count == -1: s = '{} - COUNT'
        else: assert False
        return s.format(self.size)

    def __add__(self, value):
        value = Size.of(value)
        return Size(self.size + value.size, count=self.count + value.count)

    def __radd__(self, value):
        return Size.of(value).__add__(self)

    def __sub__(self, value):
        value = Size.of(value)
        return Size(self.size - value.size, count=self.count - value.count)

    def __rsub__(self, value):
        return Size.of(value).__sub__(self)

class StackItem:
    '''
    Represents a stack item, which may occupy more than one word.

    Public fields:

     - name - str
     - type - str - C type of the item, or None if unknown
     - size - Size, or None if unknown - number of words occupied by the item
     - depth - TODO.
    '''
    def __init__(self, name_and_type):
        '''
        Each name is optionally followed by ":TYPE" to give the C type of the
        underlying quantity; the default is smite_WORD.

        Items of unknown type are indicated by a colon with no type
        following. The `size` field of such StackItems may be set later.
        '''
        l = name_and_type.split(":")
        self.name = l[0]
        self.type = l[1] if len(l) > 1 else 'smite_WORD'
        self.size = None
        if self.type == '':
            self.type = None
        elif type_sizes is not None:
            self.size = Size((type_sizes[self.type] +
                              (type_sizes['smite_WORD'] - 1)) //
                             type_sizes['smite_WORD'])

    def __eq__(self, item):
        return (self.name == item.name and
                self.type == item.type and
                self.size == item.size)

    def __hash__(self):
        return hash((self.name, self.type, self.size))

class StackEffect:
    '''
    Represents the effect of an instruction on the stack, in the form of
    'args' and 'results' stack pictures, which describe the topmost items on
    the stack.

    If the instruction is variadic, a pseudo-item 'ITEMS' represents the
    unnamed items; one of the arguments above that must be 'COUNT', which is
    the number of words in 'ITEMS'. If 'ITEMS' appears in 'results', it must
    be at the same position relative to the bottom of the stack as in
    'args'.

    'args' and 'results' are augmented with an extra field 'depth' (a Size),
    which gives the stack position of their top-most word.

    Public fields:

     - items - a dict of str: StackItem
     - args - list of StackItem
     - results - list of StackItem
     - args_size - total size of `args`.
     - results_size - total size of `results`.
    '''
    def __init__(self, args_str, results_str):
        '''
         - args_str, results_str - list of str

        Items with the same name are the same item, so their type must be
        the same.
        '''
        if 'ITEMS:' in args_str and 'ITEMS:' in results_str:
            # FIXME: Assert the stack address is the same, not the index.
            assert args_str.index('ITEMS:') == results_str.index('ITEMS:')
        self.args = [StackItem(arg_str) for arg_str in args_str]
        self.results = [StackItem(result_str) for result_str in results_str]
        self.items = {}
        for item in self.args + self.results:
            if item.name not in self.items:
                self.items[item.name] = item
            else: # Check repeated item is consistent
                assert item == self.items[item.name]
        if type_sizes is not None:
            self.args_size = self._set_depths(self.args)
            self.results_size = self._set_depths(self.results)

    @staticmethod
    def _set_depths(items):
        depth = Size(0)
        for item in reversed(items):
            item.depth = depth
            if item.name == 'ITEMS':
                item.size = Size(0, count=1)
            depth += item.size
        return depth

    # In load_item & store_item, casts to size_t avoid warnings when `var` is
    # a pointer and sizeof(void *) > WORD_BYTES, but the effect is identical.
    def load_item(self, item):
        '''Load `item` from the stack to its C variable.'''
        code = [
            'size_t temp = (smite_UWORD)(*UNCHECKED_STACK({}));'
            .format(item.depth + (item.size - 1))
        ]
        for i in reversed(range(item.size - 1)):
            code.append('temp <<= smite_WORD_BIT;')
            code.append(
                'temp |= (smite_UWORD)(*UNCHECKED_STACK({}));'
                .format(item.depth + i)
            )
        code.append('{} = ({})temp;'.format(item.name, item.type))
        return '''\
{{
{}
}}'''.format(textwrap.indent('\n'.join(code), '    '))

    def store_item(self, item):
        '''
        Store `item` to the stack from its C variable.
        '''
        code = ['size_t temp = (size_t){};'.format(item.name)]
        for i in range(item.size - 1):
            code.append(
                '*UNCHECKED_STACK({}) = (smite_UWORD)(temp & smite_WORD_MASK);'
                .format(item.depth + i)
            )
            code.append('temp >>= smite_WORD_BIT;')
        code.append(
            '*UNCHECKED_STACK({}) = (smite_UWORD)(temp & smite_WORD_MASK);'
            .format(item.depth + (item.size - 1))
        )
        return '''\
{{
{}
}}'''.format(textwrap.indent('\n'.join(code), '    '))

    def declare_vars(self):
        '''
        Returns C variable declarations for arguments and results other than
        'ITEMS'.
        '''
        return '\n'.join(['{} {};'.format(item.type, item.name)
                          for item in set(self.args + self.results)
                          if item.name != 'ITEMS'])

<<<<<<< HEAD
    def load(self, cached_depth):
=======
    def load_args(self):
>>>>>>> 5b62e636
        '''
        Returns C source code to read the arguments from the stack into C
        variables. `S->STACK_DEPTH` is not modified.
        '''
<<<<<<< HEAD
        code = []
        for pos, item in enumerate(reversed(self.named_items)):
            if pos < cached_depth:
                code.append('{var} = {cache_var};'.format(
                    var=item,
                    cache_var=stack_cache_var(pos, cached_depth),
                ))
            else:
                code.append(self.load_var(pos, item))
        return '\n'.join(code)

    def store(self, cached_depth):
=======
        return '\n'.join([self.load_item(item)
                          for item in self.args
                          if item.name != 'ITEMS' and item.name != 'COUNT'])

    def store_results(self):
>>>>>>> 5b62e636
        '''
        Returns C source code to write the results from C variables into the
        stack. `S->STACK_DEPTH` must be modified first.
        '''
<<<<<<< HEAD
        code = []
        for pos, item in enumerate(reversed(self.named_items)):
            if pos < cached_depth:
                code.append('{cache_var} = {var};'.format(
                    var=item,
                    cache_var=stack_cache_var(pos, cached_depth),
                ))
            else:
                code.append(self.store_var(pos, item))
        return '\n'.join(code)
=======
        return '\n'.join([self.store_item(item)
                          for item in self.results if item.name != 'ITEMS'])
>>>>>>> 5b62e636


def check_underflow(num_pops):
    '''
    Returns C source code to check that the stack contains enough items to
    pop the specified number of items.
     - num_pops - a C expression giving the number of items to pop.
    '''
<<<<<<< HEAD
    return disable_warnings(['-Wtype-limits', '-Wunused-variable', '-Wshadow'], '''\
if (S->STACK_DEPTH < {num_pops}) {{
=======
    if not num_pops <= 0:
        return '''\
if ((S->STACK_DEPTH < (smite_UWORD)({num_pops}))) {{
>>>>>>> 5b62e636
    S->BAD = {num_pops} - 1;
    RAISE(SMITE_ERR_STACK_READ);
}}'''.format(num_pops=num_pops)
    else:
        return ''

def check_overflow(num_pops, num_pushes):
    '''
    Returns C source code to check that the stack contains enough space to
    push `num_pushes` items, given that `num_pops` items will first be
    popped.
     - num_pops - a C expression.
     - num_pushes - a C expression.
    '''
    depth_change = num_pushes - num_pops
    if not depth_change <= 0:
        return '''\
if (((S->stack_size - S->STACK_DEPTH) < (smite_UWORD)({depth_change}))) {{
    S->BAD = ({depth_change}) - (S->stack_size - S->STACK_DEPTH);
    RAISE(SMITE_ERR_STACK_OVERFLOW);
}}'''.format(depth_change=depth_change)
    else:
        return ''

def gen_case(event, cached_depth_entry=0, cached_depth_exit=0):
    '''
<<<<<<< HEAD
    Generate the code for an Event. In the code, S is the smite_state, errors
    are reported by calling RAISE(), for which we maintain static_args.
    
     - event - Event.
     - cached_depth_entry - int - the number of stack items cached in C locals
       on entry.
     - cached_depth_exit - int - the number of stack items cached in C locals
       on exit.

    Caching items does not affect S->STACK_DEPTH. For pos in
    [0, cached_depth), item pos is cached in variable
    stack_cache_var(pos, cached_depth).
    '''
    # Concatenate the pieces.
    args = event.args
    results = event.results
    static_args = len(args.named_items)
    dynamic_args = args.dynamic_depth()
    static_results = len(results.named_items)
    dynamic_results = results.dynamic_depth()
    code = '\n'.join([
        args.declare_vars(),
        results.declare_vars(),
        check_underflow(static_args),
        args.load(cached_depth_entry),
        check_underflow(dynamic_args),
        check_overflow(dynamic_args, dynamic_results),
        'S->STACK_DEPTH -= {};'.format(static_args),
        balance_cache(
            max(0, cached_depth_entry - static_args),
            max(0, cached_depth_exit - static_results),
        ),
        textwrap.dedent(event.code.rstrip()),
        'S->STACK_DEPTH += {};'.format(static_args),
        'S->STACK_DEPTH -= {};'.format(dynamic_args),
        'S->STACK_DEPTH += {};'.format(dynamic_results),
        results.store(cached_depth_exit),
        'cached_depth = {};'.format(cached_depth_exit),
    ])
    if results.is_variadic:
        assert cached_depth_exit <= static_results
=======
    Generate the code for an Instruction.

    In the code, S is the smite_state, and errors are reported by calling
    RAISE().

     - instruction - Instruction.
    '''
    # Concatenate the pieces.
    effect = instruction.effect
    code = []
    if effect is not None:
        code.append(effect.declare_vars())
        if 'COUNT' in effect.items:
            # If we have COUNT, check its stack position is valid, and load it
            code += [
                check_underflow(
                    effect.items['COUNT'].depth +
                    effect.items['COUNT'].size
                ),
                effect.load_item(effect.items['COUNT']),
            ]
        code += [
            check_underflow(effect.args_size),
            check_overflow(effect.args_size, effect.results_size),
            effect.load_args(),
        ]
    code += [textwrap.dedent(instruction.code.rstrip())]
    if effect is not None:
        code += [
            'S->STACK_DEPTH += {};'.format(
                effect.results_size - effect.args_size),
            effect.store_results(),
        ]
>>>>>>> 5b62e636
    # Remove newlines resulting from empty strings in the above.
    return re.sub('\n+', '\n', '\n'.join(code), flags=re.MULTILINE).strip('\n')

def dispatch(instructions, prefix, undefined_case):
    '''Generate dispatch code for some Instructions.

    instructions - Enum of Instructions.
    '''
    output = '    switch (opcode) {\n'
    for instruction in instructions:
        output += '''\
    case {prefix}{instruction}:
        {{
{code}
        }}
        break;\n'''.format(
            instruction=instruction.name,
            prefix=prefix,
            code=textwrap.indent(gen_case(instruction.value), '            '))
    output += '''
    default:
{}
        break;
    }}'''.format(undefined_case)
    return output<|MERGE_RESOLUTION|>--- conflicted
+++ resolved
@@ -48,64 +48,24 @@
     '''
     def __init__(self, opcode, args, results, code):
         '''
-         - args, results - lists of str acceptable to StackEffect(); if both are
-           None, then the instruction has an arbitrary stack effect, like `EXT`.
+         - args, results - lists of str, acceptable to StackPicture.of().
+           If both are `None`, then the instruction has an arbitrary stack
+           effect, like `EXT`.
         '''
         self.opcode = opcode
         if args is None or results is None:
             assert args is None and results is None
             self.effect = None
         else:
-            self.effect = StackEffect(args, results)
+            self.effect = StackEffect(
+                StackPicture.of(args),
+                StackPicture.of(results),
+            )
         self.code = code
 
-<<<<<<< HEAD
-
-# Utility functions for StackPicture
-def stack_cache_var(pos, cached_depth):
-    '''
-    Calculate the name of the stack cache variable for position pos with the
-    given cached_depth.
-    '''
-    assert 0 <= pos < cached_depth
-    return 'stack_{}'.format(cached_depth - 1 - pos)
-
-def balance_cache(entry_depth, exit_depth):
-    '''
-    Change the number of stack items that are cached in C variables.
-    This may require moving values to other variables and to/from memory.
-    '''
-    code = []
-    if entry_depth < exit_depth:
-        for pos in range(entry_depth):
-            code.append('{} = {};'.format(
-                stack_cache_var(pos, exit_depth),
-                stack_cache_var(pos, entry_depth),
-            ))
-        for pos in range(entry_depth, exit_depth):
-            code.append('UNCHECKED_LOAD_STACK({pos}, &{var});'.format(
-                pos=pos,
-                var=stack_cache_var(pos, exit_depth),
-            ))
-    elif entry_depth > exit_depth:
-        for pos in reversed(range(exit_depth, entry_depth)):
-            code.append('UNCHECKED_STORE_STACK({pos}, {var});'.format(
-                pos=pos,
-                var=stack_cache_var(pos, entry_depth),
-            ))
-        for pos in reversed(range(exit_depth)):
-            code.append('{} = {};'.format(
-                stack_cache_var(pos, exit_depth),
-                stack_cache_var(pos, entry_depth),
-            ))
-    return '\n'.join(code)
-
-
-class StackPicture:
-=======
+
 @functools.total_ordering
 class Size:
->>>>>>> 5b62e636
     '''
     Represents the size of some stack items.
 
@@ -159,19 +119,23 @@
         else: assert False
         return s.format(self.size)
 
+    def __neg__(self):
+        return Size(-self.size, count=-self.count)
+
     def __add__(self, value):
         value = Size.of(value)
         return Size(self.size + value.size, count=self.count + value.count)
 
     def __radd__(self, value):
-        return Size.of(value).__add__(self)
+        return Size.of(value) + self
 
     def __sub__(self, value):
         value = Size.of(value)
-        return Size(self.size - value.size, count=self.count - value.count)
+        return self + (-value)
 
     def __rsub__(self, value):
-        return Size.of(value).__sub__(self)
+        return Size.of(value) - self
+
 
 class StackItem:
     '''
@@ -180,28 +144,37 @@
     Public fields:
 
      - name - str
-     - type - str - C type of the item, or None if unknown
-     - size - Size, or None if unknown - number of words occupied by the item
-     - depth - TODO.
-    '''
-    def __init__(self, name_and_type):
-        '''
-        Each name is optionally followed by ":TYPE" to give the C type of the
+     - type - str - C type of the item (ignore if `name` is 'ITEMS').
+     - size - Size, or `None` if unknown - The number of words occupied by
+       the item.
+     - depth - If this StackItem is part of a StackPicture, the total size of
+       the StackItems above this one, otherwise `None`.
+    '''
+    def __init__(self, name, type_):
+        self.name = name
+        self.type = type_
+        if self.name == 'ITEMS':
+            self.size = Size(0, count=1)
+        else:
+            if type_sizes is None:
+                self.size = None
+            else:
+                self.size = Size((type_sizes[self.type] +
+                                  (type_sizes['smite_WORD'] - 1)) //
+                                 type_sizes['smite_WORD'])
+        self.depth = None
+
+    @staticmethod
+    def of(name_and_type):
+        '''
+        The name is optionally followed by ":TYPE" to give the C type of the
         underlying quantity; the default is smite_WORD.
-
-        Items of unknown type are indicated by a colon with no type
-        following. The `size` field of such StackItems may be set later.
         '''
         l = name_and_type.split(":")
-        self.name = l[0]
-        self.type = l[1] if len(l) > 1 else 'smite_WORD'
-        self.size = None
-        if self.type == '':
-            self.type = None
-        elif type_sizes is not None:
-            self.size = Size((type_sizes[self.type] +
-                              (type_sizes['smite_WORD'] - 1)) //
-                             type_sizes['smite_WORD'])
+        return StackItem(
+            l[0],
+            l[1] if len(l) > 1 else 'smite_WORD',
+        )
 
     def __eq__(self, item):
         return (self.name == item.name and
@@ -210,6 +183,90 @@
 
     def __hash__(self):
         return hash((self.name, self.type, self.size))
+
+    # In `load()` & `store()`, casts to size_t avoid warnings when `type` is
+    # a pointer and sizeof(void *) > WORD_BYTES, but the effect is identical.
+    def load(self):
+        '''
+        Returns C source code to load `self` from the stack to its C variable.
+        '''
+        code = [
+            'size_t temp = (smite_UWORD)(*UNCHECKED_STACK({}));'
+            .format(self.depth + (self.size - 1))
+        ]
+        for i in reversed(range(self.size - 1)):
+            code.append('temp <<= smite_WORD_BIT;')
+            code.append(
+                'temp |= (smite_UWORD)(*UNCHECKED_STACK({}));'
+                .format(self.depth + i)
+            )
+        code.append('{} = ({})temp;'.format(self.name, self.type))
+        return '''\
+{{
+{}
+}}'''.format(textwrap.indent('\n'.join(code), '    '))
+
+    def store(self):
+        '''
+        Returns C source code to store `self` to the stack from its C variable.
+        '''
+        code = ['size_t temp = (size_t){};'.format(self.name)]
+        for i in range(self.size - 1):
+            code.append(
+                '*UNCHECKED_STACK({}) = (smite_UWORD)(temp & smite_WORD_MASK);'
+                .format(self.depth + i)
+            )
+            code.append('temp >>= smite_WORD_BIT;')
+        code.append(
+            '*UNCHECKED_STACK({}) = (smite_UWORD)(temp & smite_WORD_MASK);'
+            .format(self.depth + (self.size - 1))
+        )
+        return '''\
+{{
+{}
+}}'''.format(textwrap.indent('\n'.join(code), '    '))
+
+
+class StackPicture:
+    '''
+    Represents the top few items on the stack.
+
+    Each of `items` is augmented with an extra field 'depth' (a Size),
+    which gives the stack position of its top-most word.
+
+    Public fields:
+
+     - items - [StackItem] - the StackItems, ending with the topmost.
+     - by_name - {str: StackItem} - `items` indexed by `name`.
+     - size - Size - the total size of `items`, or `None` if unknown.
+     - cache_limit - the depth of the shallowest uncacheable item, or `None`
+       if unknown. An item is cacheable if its size is exactly 1.
+    '''
+    def __init__(self, items):
+        self.items = items
+        self.by_name = {i.name: i for i in items}
+        if type_sizes is None:
+            self.size = None
+            self.cache_limit = None
+        else:
+            self.size = Size(0)
+            for item in reversed(items):
+                item.depth = self.size
+                self.size += item.size
+            for i, item in enumerate(reversed(items)):
+                if item.size != 1:
+                    self.cache_limit = i
+                    break
+            else:
+                self.cache_limit = None
+
+    @staticmethod
+    def of(strs):
+        '''
+         - strs - list of str acceptable to `StackItem.of()`.
+        '''
+        return StackPicture([StackItem.of(s) for s in strs])
+
 
 class StackEffect:
     '''
@@ -223,287 +280,295 @@
     be at the same position relative to the bottom of the stack as in
     'args'.
 
-    'args' and 'results' are augmented with an extra field 'depth' (a Size),
-    which gives the stack position of their top-most word.
-
     Public fields:
 
-     - items - a dict of str: StackItem
-     - args - list of StackItem
-     - results - list of StackItem
-     - args_size - total size of `args`.
-     - results_size - total size of `results`.
-    '''
-    def __init__(self, args_str, results_str):
-        '''
-         - args_str, results_str - list of str
-
+     - args - StackPicture
+     - results - StackPicture
+    '''
+    def __init__(self, args, results):
+        '''
         Items with the same name are the same item, so their type must be
         the same.
         '''
-        if 'ITEMS:' in args_str and 'ITEMS:' in results_str:
-            # FIXME: Assert the stack address is the same, not the index.
-            assert args_str.index('ITEMS:') == results_str.index('ITEMS:')
-        self.args = [StackItem(arg_str) for arg_str in args_str]
-        self.results = [StackItem(result_str) for result_str in results_str]
-        self.items = {}
-        for item in self.args + self.results:
-            if item.name not in self.items:
-                self.items[item.name] = item
-            else: # Check repeated item is consistent
-                assert item == self.items[item.name]
-        if type_sizes is not None:
-            self.args_size = self._set_depths(self.args)
-            self.results_size = self._set_depths(self.results)
-
-    @staticmethod
-    def _set_depths(items):
-        depth = Size(0)
-        for item in reversed(items):
-            item.depth = depth
-            if item.name == 'ITEMS':
-                item.size = Size(0, count=1)
-            depth += item.size
-        return depth
-
-    # In load_item & store_item, casts to size_t avoid warnings when `var` is
-    # a pointer and sizeof(void *) > WORD_BYTES, but the effect is identical.
-    def load_item(self, item):
-        '''Load `item` from the stack to its C variable.'''
-        code = [
-            'size_t temp = (smite_UWORD)(*UNCHECKED_STACK({}));'
-            .format(item.depth + (item.size - 1))
-        ]
-        for i in reversed(range(item.size - 1)):
-            code.append('temp <<= smite_WORD_BIT;')
-            code.append(
-                'temp |= (smite_UWORD)(*UNCHECKED_STACK({}));'
-                .format(item.depth + i)
-            )
-        code.append('{} = ({})temp;'.format(item.name, item.type))
-        return '''\
-{{
-{}
-}}'''.format(textwrap.indent('\n'.join(code), '    '))
-
-    def store_item(self, item):
-        '''
-        Store `item` to the stack from its C variable.
-        '''
-        code = ['size_t temp = (size_t){};'.format(item.name)]
-        for i in range(item.size - 1):
-            code.append(
-                '*UNCHECKED_STACK({}) = (smite_UWORD)(temp & smite_WORD_MASK);'
-                .format(item.depth + i)
-            )
-            code.append('temp >>= smite_WORD_BIT;')
-        code.append(
-            '*UNCHECKED_STACK({}) = (smite_UWORD)(temp & smite_WORD_MASK);'
-            .format(item.depth + (item.size - 1))
-        )
-        return '''\
-{{
-{}
-}}'''.format(textwrap.indent('\n'.join(code), '    '))
+        # Check that `args` is duplicate-free.
+        assert len(args.by_name) == len(args.items)
+        # Check that 'ITEMS' does not move.
+        if 'ITEMS' in args.by_name and 'ITEMS' in results.by_name:
+            if type_sizes is not None:
+                arg_pos = args.size - args.by_name['ITEMS'].depth
+                result_pos = args.size - args.by_name['ITEMS'].depth
+                assert arg_pos == result_pos
+        # Check that `results` is type-compatible with `args`.
+        for item in results.items:
+            if item.name in args.by_name:
+                assert item == args.by_name[item.name]
+        self.args = args
+        self.results = results
 
     def declare_vars(self):
         '''
         Returns C variable declarations for arguments and results other than
         'ITEMS'.
         '''
-        return '\n'.join(['{} {};'.format(item.type, item.name)
-                          for item in set(self.args + self.results)
-                          if item.name != 'ITEMS'])
-
-<<<<<<< HEAD
-    def load(self, cached_depth):
-=======
-    def load_args(self):
->>>>>>> 5b62e636
+        return '\n'.join([
+            '{} {};'.format(item.type, item.name)
+            for item in set(self.args.items + self.results.items)
+            if item.name != 'ITEMS'
+        ])
+
+    def load_args(self, cache_state):
         '''
         Returns C source code to read the arguments from the stack into C
         variables. `S->STACK_DEPTH` is not modified.
         '''
-<<<<<<< HEAD
-        code = []
-        for pos, item in enumerate(reversed(self.named_items)):
-            if pos < cached_depth:
-                code.append('{var} = {cache_var};'.format(
-                    var=item,
-                    cache_var=stack_cache_var(pos, cached_depth),
-                ))
-            else:
-                code.append(self.load_var(pos, item))
-        return '\n'.join(code)
-
-    def store(self, cached_depth):
-=======
-        return '\n'.join([self.load_item(item)
-                          for item in self.args
-                          if item.name != 'ITEMS' and item.name != 'COUNT'])
-
-    def store_results(self):
->>>>>>> 5b62e636
+        return '\n'.join([
+            cache_state.load(item)
+            for item in self.args.items
+            if item.name != 'ITEMS' and item.name != 'COUNT'
+        ])
+
+    def store_results(self, cache_state):
         '''
         Returns C source code to write the results from C variables into the
         stack. `S->STACK_DEPTH` must be modified first.
         '''
-<<<<<<< HEAD
-        code = []
-        for pos, item in enumerate(reversed(self.named_items)):
-            if pos < cached_depth:
-                code.append('{cache_var} = {var};'.format(
-                    var=item,
-                    cache_var=stack_cache_var(pos, cached_depth),
-                ))
-            else:
-                code.append(self.store_var(pos, item))
-        return '\n'.join(code)
-=======
-        return '\n'.join([self.store_item(item)
-                          for item in self.results if item.name != 'ITEMS'])
->>>>>>> 5b62e636
-
-
-def check_underflow(num_pops):
-    '''
-    Returns C source code to check that the stack contains enough items to
-    pop the specified number of items.
-     - num_pops - a C expression giving the number of items to pop.
-    '''
-<<<<<<< HEAD
-    return disable_warnings(['-Wtype-limits', '-Wunused-variable', '-Wshadow'], '''\
-if (S->STACK_DEPTH < {num_pops}) {{
-=======
-    if not num_pops <= 0:
+        return '\n'.join([
+            cache_state.store(item)
+            for item in self.results.items
+            if item.name != 'ITEMS'
+        ])
+
+
+@functools.total_ordering
+class CacheState:
+    '''
+    As an optimization, StackItems that have recently been pushed are cached
+    in C variables, as they are likely to be popped soon.
+    This class represents the current cacheing situation.
+
+    Caching items does not affect `S->STACK_DEPTH`.
+    If `item.depth < self.depth`, then `item` is cached in variable
+    `self.var(item.depth)`.
+
+    Public fields:
+     - depth - the number of items that are cached. Usually we ensure that a
+       C variable `cached_depth` equals `self.depth`. Usually it is a
+       compile-time constant.
+    '''
+    def __init__(self, depth):
+        self.depth = depth
+
+    def __hash__(self):
+        return hash(self.depth)
+
+    def __eq__(self, other):
+        return self.depth == other.depth
+
+    def __le__(self, other):
+        '''
+        Returns `True` if `self` is no more ambitious than `other`.
+        '''
+        return self.depth <= other.depth
+
+    def check_underflow(self, num_pops):
+        '''
+        Returns C source code to check that the stack contains enough items to
+        pop the specified number of items.
+         - num_pops - Size
+        '''
+        if num_pops <= self.depth: return ''
         return '''\
 if ((S->STACK_DEPTH < (smite_UWORD)({num_pops}))) {{
->>>>>>> 5b62e636
     S->BAD = {num_pops} - 1;
     RAISE(SMITE_ERR_STACK_READ);
 }}'''.format(num_pops=num_pops)
-    else:
-        return ''
-
-def check_overflow(num_pops, num_pushes):
-    '''
-    Returns C source code to check that the stack contains enough space to
-    push `num_pushes` items, given that `num_pops` items will first be
-    popped.
-     - num_pops - a C expression.
-     - num_pushes - a C expression.
-    '''
-    depth_change = num_pushes - num_pops
-    if not depth_change <= 0:
+
+    def check_overflow(self, num_pops, num_pushes):
+        '''
+        Returns C source code to check that the stack contains enough space to
+        push `num_pushes` items, given that `num_pops` items will first be
+        popped.
+         - num_pops - Size.
+         - num_pushes - Size.
+        '''
+        delta = num_pushes - num_pops
+        if delta <= 0: return ''
         return '''\
-if (((S->stack_size - S->STACK_DEPTH) < (smite_UWORD)({depth_change}))) {{
-    S->BAD = ({depth_change}) - (S->stack_size - S->STACK_DEPTH);
+if (((S->stack_size - S->STACK_DEPTH) < (smite_UWORD)({delta}))) {{
+    S->BAD = ({delta}) - (S->stack_size - S->STACK_DEPTH);
     RAISE(SMITE_ERR_STACK_OVERFLOW);
-}}'''.format(depth_change=depth_change)
-    else:
-        return ''
-
-def gen_case(event, cached_depth_entry=0, cached_depth_exit=0):
-    '''
-<<<<<<< HEAD
-    Generate the code for an Event. In the code, S is the smite_state, errors
-    are reported by calling RAISE(), for which we maintain static_args.
+}}'''.format(delta=delta)
+
+    def load(self, item):
+        '''
+        Returns C source code to load `item` into the C variable `item.name`.
+        '''
+        if item.depth < self.depth:
+            # The item is cached.
+            assert item.size == 1
+            return '{var} = {cache_var};'.format(
+                var=item.name,
+                cache_var=self.var(item.depth),
+            )
+        else:
+            # Get it from memory.
+            return item.load()
+
+    def store(self, item):
+        '''
+        Returns C source code to store `item` from the C variable `item.name`.
+        '''
+        if item.depth < self.depth:
+            # The item is cached.
+            assert item.size == 1
+            return '{cache_var} = {var};'.format(
+                var=item.name,
+                cache_var=self.var(item.depth),
+            )
+        else:
+            # Put it in memory.
+            return item.store()
+
+    def add(self, delta):
+        '''
+        Returns C source code to update the variable `cached_depth` to reflect
+        a change in the stack depth.
+
+         - delta - int (N.B. not Size)
+        '''
+        assert type(delta) is int
+        if delta == 0: return ''
+        self.depth += delta
+        if self.depth < 0: self.depth = 0
+        return 'cached_depth = {};'.format(self.depth)
+
+    @staticmethod
+    def var_for_depth(pos, depth):
+        assert 0 <= pos < depth
+        return 'stack_{}'.format(depth - 1 - pos)
+
+    def var(self, pos):
+        '''
+        Calculate the name of the stack cache variable for position pos.
+        This is chosen so that `pop()` and `push()` do not require moving
+        values between variables.
+        '''
+        return self.var_for_depth(pos, self.depth)
+
+    def flush(self, depth_limit=0):
+        '''
+        Decrease the number of stack items that are cached in C variables,
+        if necessary. Returns C source code to move values between variables
+        and to memory. Also updates the C variable `cached_depth`.
+        '''
+        if self.depth <= depth_limit: return ''
+        code = []
+        for pos in reversed(range(depth_limit, self.depth)):
+            code.append('*UNCHECKED_STACK({pos}) = {var};'.format(
+                pos=pos,
+                var=self.var(pos),
+            ))
+        for pos in reversed(range(depth_limit)):
+            code.append('{} = {};'.format(
+                self.var_for_depth(pos, depth_limit),
+                self.var(pos),
+            ))
+        self.depth = depth_limit
+        code.append('cached_depth = {};'.format(self.depth))
+        return '\n'.join(code)
+
+
+def gen_case(instruction, cache_state):
+    '''
+    Generate the code for an Instruction.
     
-     - event - Event.
-     - cached_depth_entry - int - the number of stack items cached in C locals
-       on entry.
-     - cached_depth_exit - int - the number of stack items cached in C locals
-       on exit.
-
-    Caching items does not affect S->STACK_DEPTH. For pos in
-    [0, cached_depth), item pos is cached in variable
-    stack_cache_var(pos, cached_depth).
-    '''
-    # Concatenate the pieces.
-    args = event.args
-    results = event.results
-    static_args = len(args.named_items)
-    dynamic_args = args.dynamic_depth()
-    static_results = len(results.named_items)
-    dynamic_results = results.dynamic_depth()
-    code = '\n'.join([
-        args.declare_vars(),
-        results.declare_vars(),
-        check_underflow(static_args),
-        args.load(cached_depth_entry),
-        check_underflow(dynamic_args),
-        check_overflow(dynamic_args, dynamic_results),
-        'S->STACK_DEPTH -= {};'.format(static_args),
-        balance_cache(
-            max(0, cached_depth_entry - static_args),
-            max(0, cached_depth_exit - static_results),
-        ),
-        textwrap.dedent(event.code.rstrip()),
-        'S->STACK_DEPTH += {};'.format(static_args),
-        'S->STACK_DEPTH -= {};'.format(dynamic_args),
-        'S->STACK_DEPTH += {};'.format(dynamic_results),
-        results.store(cached_depth_exit),
-        'cached_depth = {};'.format(cached_depth_exit),
-    ])
-    if results.is_variadic:
-        assert cached_depth_exit <= static_results
-=======
-    Generate the code for an Instruction.
-
     In the code, S is the smite_state, and errors are reported by calling
-    RAISE().
+    RAISE(). When calling RAISE(), the C variable `cached_depth` will contain
+    the number of stack items cached in C locals.
 
      - instruction - Instruction.
-    '''
-    # Concatenate the pieces.
+     - cache_state - CacheState - Which StackItems are cached.
+       Updated in place.
+    '''
     effect = instruction.effect
     code = []
-    if effect is not None:
+    if effect is None:
+        code.append(cache_state.flush())
+    else:
+        # Flush cached items, if necessary.
+        if effect.args.cache_limit is not None:
+            code.append(cache_state.flush(effect.args.cache_limit))
+        # Load the arguments into C variables.
         code.append(effect.declare_vars())
-        if 'COUNT' in effect.items:
+        count = effect.args.by_name.get('COUNT')
+        if count is not None:
             # If we have COUNT, check its stack position is valid, and load it
-            code += [
-                check_underflow(
-                    effect.items['COUNT'].depth +
-                    effect.items['COUNT'].size
-                ),
-                effect.load_item(effect.items['COUNT']),
-            ]
-        code += [
-            check_underflow(effect.args_size),
-            check_overflow(effect.args_size, effect.results_size),
-            effect.load_args(),
-        ]
-    code += [textwrap.dedent(instruction.code.rstrip())]
-    if effect is not None:
-        code += [
-            'S->STACK_DEPTH += {};'.format(
-                effect.results_size - effect.args_size),
-            effect.store_results(),
-        ]
->>>>>>> 5b62e636
+            code.extend([
+                cache_state.check_underflow(count.depth + count.size),
+                cache_state.load(count),
+            ])
+        code.extend([
+            cache_state.check_underflow(effect.args.size),
+            cache_state.check_overflow(effect.args.size, effect.results.size),
+            effect.load_args(cache_state),
+            'S->STACK_DEPTH -= {};'.format(effect.args.size),
+        ])
+        # Adjust cache_state.
+        if effect.args.cache_limit is None:
+            code.append(cache_state.add(-int(effect.args.size)))
+        else:
+            code.append(cache_state.add(-effect.args.cache_limit))
+            assert cache_state.depth == 0
+    # Inline `instruction.code`.
+    # Note: `S->STACK_DEPTH` and `cached_depth` must be correct for RAISE().
+    code.append(textwrap.dedent(instruction.code.rstrip()))
+    if effect is None:
+        assert cache_state.depth == 0
+    else:
+        # Adjust cache_state.
+        if effect.results.cache_limit is None:
+            code.append(cache_state.add(int(effect.results.size)))
+        else:
+            code.append(cache_state.flush())
+            code.append(cache_state.add(effect.results.cache_limit))
+        # Store the results from C variables.
+        code.extend([
+            'S->STACK_DEPTH += {};'.format(effect.results.size),
+            effect.store_results(cache_state),
+        ])
     # Remove newlines resulting from empty strings in the above.
     return re.sub('\n+', '\n', '\n'.join(code), flags=re.MULTILINE).strip('\n')
 
 def dispatch(instructions, prefix, undefined_case):
-    '''Generate dispatch code for some Instructions.
+    '''
+    Generate dispatch code for some Instructions.
 
     instructions - Enum of Instructions.
     '''
-    output = '    switch (opcode) {\n'
+    code = ['    switch (opcode) {']
     for instruction in instructions:
-        output += '''\
-    case {prefix}{instruction}:
-        {{
-{code}
-        }}
-        break;\n'''.format(
-            instruction=instruction.name,
-            prefix=prefix,
-            code=textwrap.indent(gen_case(instruction.value), '            '))
-    output += '''
-    default:
-{}
-        break;
-    }}'''.format(undefined_case)
-    return output+        cache_state = CacheState(0)
+        code.extend([
+            '    case {prefix}{instruction}:'.format(
+                prefix=prefix,
+                instruction=instruction.name,
+            ),
+            '        {',
+            textwrap.indent(
+                gen_case(instruction.value, cache_state),
+                '            ',
+            ),
+            textwrap.indent(
+                cache_state.flush(),
+                '            ',
+            ),
+            '        }''',
+            '        break;',
+        ])
+    code.extend([
+        '    default:',
+        undefined_case,
+        '        break;',
+        '    }'''
+    ])
+    return re.sub('\n+', '\n', '\n'.join(code), flags=re.MULTILINE).strip('\n')