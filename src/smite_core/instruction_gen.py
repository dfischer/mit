--- conflicted
+++ resolved
@@ -539,28 +539,6 @@
     '''
     code = ['    switch (opcode) {']
     for instruction in instructions:
-<<<<<<< HEAD
-        code.extend([
-            '    case {prefix}{instruction}:'.format(
-                prefix=prefix,
-                instruction=instruction.name,
-            ),
-            '        {',
-            textwrap.indent(
-                gen_case(instruction.value, CacheState(0), 0),
-                '            ',
-            ),
-            '        }''',
-            '        break;',
-        ])
-    code.extend([
-        '    default:',
-        undefined_case,
-        '        break;',
-        '    }'''
-    ])
-    return re.sub('\n+', '\n', '\n'.join(code), flags=re.MULTILINE).strip('\n')
-=======
         code.append('''\
     case {prefix}{instruction}:
         {{
@@ -569,8 +547,11 @@
         break;'''.format(
             instruction=instruction.name,
             prefix=prefix,
-            code=textwrap.indent(gen_case(instruction.value), '            ')),
-        )
+            code=textwrap.indent(
+                gen_case(instruction.value, CacheState(0), 0),
+                '            ',
+            ),
+        ))
     code.append('''
     default:
 {}
@@ -579,4 +560,3 @@
     )
     # Remove newlines resulting from empty strings in the above.
     return re.sub('\n+', '\n', '\n'.join(code), flags=re.MULTILINE).strip('\n')
->>>>>>> 4092ad00
