'''
Generate code for instructions.

Copyright (c) 2009-2019 SMite authors

The package is distributed under the MIT/X11 License.

THIS PROGRAM IS PROVIDED AS IS, WITH NO WARRANTY. USE IS AT THE USER’S
RISK.

The main entry point is dispatch().
'''

import functools
import re
import textwrap

from .type_sizes import type_sizes


@functools.total_ordering
class Size:
    '''
    Represents the size of some stack items.

     - size - int.
     - count - int - ±1 if the size includes variadic 'ITEMS'
    '''
    def __init__(self, size, count=0):
        assert type(size) is int
        assert type(count) is int
        self.size = size
        if not(-1 <= count <= 1):
            raise ValueError
        self.count = count

    @staticmethod
    def of(value):
        '''Convert `value` to a Size or raise NotImplemented.'''
        if isinstance(value, Size):
            return value
        if type(value) is int:
            return Size(value)
        raise TypeError('cannot convert {} to Size'.format(type(value)))

    def __int__(self):
        if self.count != 0:
            raise ValueError('{} cannot be represented as an integer'.format(
                self))
        return self.size

    def __index__(self):
        return self.__int__()

    def __hash__(self):
        if self.count == 0:
            # In this case we must match `int.__hash__()`.
            return hash(self.size)
        return hash((self.size, self.count))

    def __eq__(self, value):
        value = Size.of(value)
        return self.size == value.size and self.count == value.count

    def __le__(self, value):
        value = Size.of(value)
        return self.size <= value.size and self.count <= value.count

    def __str__(self):
        if self.count == 0: s = '{}'
        elif self.count == 1: s = '{} + COUNT'
        elif self.count == -1: s = '{} - COUNT'
        else: assert False
        return s.format(self.size)

    def __neg__(self):
        return Size(-self.size, count=-self.count)

    def __add__(self, value):
        value = Size.of(value)
        return Size(self.size + value.size, count=self.count + value.count)

    def __radd__(self, value):
        return Size.of(value) + self

    def __sub__(self, value):
        value = Size.of(value)
        return self + (-value)

    def __rsub__(self, value):
        return Size.of(value) - self


class StackItem:
    '''
    Represents a stack item, which may occupy more than one word.

    Public fields:

     - name - str
     - type - str - C type of the item (ignore if `name` is 'ITEMS').
     - size - Size, or `None` if unknown - The number of words occupied by
       the item.
     - depth - If this StackItem is part of a StackPicture, the total size of
       the StackItems above this one, otherwise `None`.
    '''
    def __init__(self, name, type_):
        self.name = name
        self.type = type_
        if self.name == 'ITEMS':
            self.size = Size(0, count=1)
        else:
            self.size = Size((type_sizes[self.type] +
                              (type_sizes['smite_WORD'] - 1)) //
                             type_sizes['smite_WORD'])
        self.depth = None

    @staticmethod
    def of(name_and_type):
        '''
        The name is optionally followed by ":TYPE" to give the C type of the
        underlying quantity; the default is smite_WORD.
        '''
        l = name_and_type.split(":")
        return StackItem(
            l[0],
            l[1] if len(l) > 1 else 'smite_WORD',
        )

    def __eq__(self, item):
        return (self.name == item.name and
                self.type == item.type and
                self.size == item.size)

    def __repr__(self):
        return "{}:{}".format(self.name, self.type)

    def __hash__(self):
        return hash((self.name, self.type, self.size))

    # In `load()` & `store()`, casts to size_t avoid warnings when `type` is
    # a pointer and sizeof(void *) > WORD_BYTES, but the effect is identical.
    def load(self):
        '''
        Returns C source code to load `self` from the stack to its C variable.
        '''
        code = [
            'size_t temp = (smite_UWORD)(*UNCHECKED_STACK({}));'
            .format(self.depth + (self.size - 1))
        ]
        for i in reversed(range(self.size - 1)):
            code.append('temp <<= smite_WORD_BIT;')
            code.append(
                'temp |= (smite_UWORD)(*UNCHECKED_STACK({}));'
                .format(self.depth + i)
            )
        code.append('{} = ({})temp;'.format(self.name, self.type))
        return '''\
{{
{}
}}'''.format(textwrap.indent('\n'.join(code), '    '))

    def store(self):
        '''
        Returns C source code to store `self` to the stack from its C variable.
        '''
        code = ['size_t temp = (size_t){};'.format(self.name)]
        for i in range(self.size - 1):
            code.append(
                '*UNCHECKED_STACK({}) = (smite_UWORD)(temp & smite_WORD_MASK);'
                .format(self.depth + i)
            )
            code.append('temp >>= smite_WORD_BIT;')
        code.append(
            '*UNCHECKED_STACK({}) = (smite_UWORD)(temp & smite_WORD_MASK);'
            .format(self.depth + (self.size - 1))
        )
        return '''\
{{
{}
}}'''.format(textwrap.indent('\n'.join(code), '    '))


class StackPicture:
    '''
    Represents the top few items on the stack.

    Each of `items` is augmented with an extra field 'depth' (a Size),
    which gives the stack position of its top-most word.

    Public fields:

     - items - [StackItem] - the StackItems, ending with the topmost.
     - by_name - {str: StackItem} - `items` indexed by `name`.
     - size - Size - the total size of `items`, or `None` if unknown.
     - cache_limit - the depth of the shallowest uncacheable item, or `None`
       if unknown. An item is cacheable if its size is exactly 1.
    '''
    def __init__(self, items):
        self.items = items
        self.by_name = {i.name: i for i in items}
        self.size = Size(0)
        for item in reversed(items):
            item.depth = self.size
            self.size += item.size
        for i, item in enumerate(reversed(items)):
            if item.size != 1:
                self.cache_limit = i
                break
        else:
            self.cache_limit = None

    @staticmethod
    def of(strs):
        '''
         - strs - list of str acceptable to `StackItem.of()`.
        '''
        return StackPicture([StackItem.of(s) for s in strs])


class StackEffect:
    '''
    Represents the effect of an instruction on the stack, in the form of
    'args' and 'results' stack pictures, which describe the topmost items on
    the stack.

    If the instruction is variadic, a pseudo-item 'ITEMS' represents the
    unnamed items; one of the arguments above that must be 'COUNT', which is
    the number of words in 'ITEMS'. If 'ITEMS' appears in 'results', it must
    be at the same position relative to the bottom of the stack as in
    'args'.

    Public fields:

     - args - StackPicture
     - results - StackPicture
    '''
    def __init__(self, args, results):
        '''
        Items with the same name are the same item, so their type must be
        the same.
        '''
        # Check that `args` is duplicate-free.
        assert len(args.by_name) == len(args.items)
        # Check that 'ITEMS' does not move.
        if 'ITEMS' in args.by_name and 'ITEMS' in results.by_name:
            arg_pos = args.size - args.by_name['ITEMS'].depth
            result_pos = args.size - args.by_name['ITEMS'].depth
            assert arg_pos == result_pos
        # Check that `results` is type-compatible with `args`.
        for item in results.items:
            if item.name in args.by_name:
                assert item == args.by_name[item.name]
        self.args = args
        self.results = results

    def declare_vars(self):
        '''
        Returns C variable declarations for arguments and results other than
        'ITEMS'.
        '''
        return '\n'.join([
            '{} {};'.format(item.type, item.name)
            for item in set(self.args.items + self.results.items)
            if item.name != 'ITEMS'
        ])

    def load_args(self, cache_state):
        '''
        Returns C source code to read the arguments from the stack into C
        variables. `S->STACK_DEPTH` is not modified.
        '''
        return '\n'.join([
            cache_state.load(item)
            for item in self.args.items
            if item.name != 'ITEMS' and item.name != 'COUNT'
        ])

    def store_results(self, cache_state):
        '''
        Returns C source code to write the results from C variables into the
        stack. `S->STACK_DEPTH` must be modified first.
        '''
        return '\n'.join([
            cache_state.store(item)
            for item in self.results.items
            if item.name != 'ITEMS'
        ])


class CacheState:
    '''
    As an optimization, StackItems that have recently been pushed are cached
    in C variables, as they are likely to be popped soon.
    This class represents the current cacheing situation.

    Caching items does not affect `S->STACK_DEPTH`.
    If `item.depth < self.depth`, then `item` is cached in variable
    `self.var(item.depth)`.

    Public fields:
     - depth - the number of items that are cached. Usually we ensure that a
       C variable `cached_depth` equals `self.depth`. Usually it is a
       compile-time constant.
    '''
    def __init__(self, depth):
        self.depth = depth

    def check_underflow(self, num_pops):
        '''
        Returns C source code to check that the stack contains enough items to
        pop the specified number of items.
         - num_pops - Size
        '''
        if num_pops <= self.depth: return ''
        return '''\
if ((S->STACK_DEPTH < (smite_UWORD)({num_pops}))) {{
    S->BAD = {num_pops} - 1;
    RAISE(SMITE_ERR_STACK_READ);
}}'''.format(num_pops=num_pops)

    def check_overflow(self, num_pops, num_pushes):
        '''
        Returns C source code to check that the stack contains enough space to
        push `num_pushes` items, given that `num_pops` items will first be
        popped.
         - num_pops - Size.
         - num_pushes - Size.
        '''
        depth_change = num_pushes - num_pops
        if depth_change <= 0: return ''
        return '''\
if (((S->stack_size - S->STACK_DEPTH) < (smite_UWORD)({depth_change}))) {{
    S->BAD = ({depth_change}) - (S->stack_size - S->STACK_DEPTH);
    RAISE(SMITE_ERR_STACK_OVERFLOW);
}}'''.format(depth_change=depth_change)

    def load(self, item):
        '''
        Returns C source code to load `item` into the C variable `item.name`.
        '''
        if item.depth < self.depth:
            # The item is cached.
            assert item.size == 1
            return '{var} = {cache_var};'.format(
                var=item.name,
                cache_var=self.var(item.depth),
            )
        else:
            # Get it from memory.
            return item.load()

    def store(self, item):
        '''
        Returns C source code to store `item` from the C variable `item.name`.
        '''
        if item.depth < self.depth:
            # The item is cached.
            assert item.size == 1
            return '{cache_var} = {var};'.format(
                var=item.name,
                cache_var=self.var(item.depth),
            )
        else:
            # Put it in memory.
            return item.store()

    def add(self, depth_change):
        '''
        Returns C source code to update the variable `cached_depth` to reflect
        a change in the stack depth.

         - depth_change - int (N.B. not Size)
        '''
        assert type(depth_change) is int
        if depth_change == 0: return ''
        self.depth += depth_change
        if self.depth < 0: self.depth = 0
        return 'cached_depth = {};'.format(self.depth)

    @staticmethod
    def var_for_depth(pos, depth):
        assert 0 <= pos < depth
        return 'stack_{}'.format(depth - 1 - pos)

    def var(self, pos):
        '''
        Calculate the name of the stack cache variable for position pos.
        This is chosen so that `pop()` and `push()` do not require moving
        values between variables.
        '''
        return self.var_for_depth(pos, self.depth)

    def flush(self, depth_limit=0):
        '''
        Decrease the number of stack items that are cached in C variables,
        if necessary. Returns C source code to move values between variables
        and to memory. Also updates the C variable `cached_depth`.
        '''
        if self.depth <= depth_limit: return ''
        code = []
        for pos in reversed(range(depth_limit, self.depth)):
            code.append('*UNCHECKED_STACK({pos}) = {var};'.format(
                pos=pos,
                var=self.var(pos),
            ))
        for pos in reversed(range(depth_limit)):
            code.append('{} = {};'.format(
                self.var_for_depth(pos, depth_limit),
                self.var(pos),
            ))
        self.depth = depth_limit
        code.append('cached_depth = {};'.format(self.depth))
        return '\n'.join(code)


def gen_case(instruction, cache_state=CacheState(0), exit_depth=0):
    '''
    Generate the code for an Instruction.

    In the code, S is the smite_state, and errors are reported by calling
    RAISE(). When calling RAISE(), the C variable `cached_depth` will contain
    the number of stack items cached in C locals.

     - instruction - Instruction.
     - cache_state - CacheState - Which StackItems are cached.
       Updated in place.
     - exit_depth - int - the `cached_depth` desired on exit.
    '''
    if instruction.args is None and instruction.results is None:
        effect = None
    else:
        effect = StackEffect(
            StackPicture.of(instruction.args),
            StackPicture.of(instruction.results),
        )
    code = []
    if effect is None:
        code.append(cache_state.flush())
    else:
        # Flush cached items, if necessary.
        if effect.args.cache_limit is not None:
            code.append(cache_state.flush(effect.args.cache_limit))
        # Load the arguments into C variables.
        code.append(effect.declare_vars())
        count = effect.args.by_name.get('COUNT')
        if count is not None:
            # If we have COUNT, check its stack position is valid, and load it
            code.extend([
                cache_state.check_underflow(count.depth + count.size),
                cache_state.load(count),
            ])
        code.extend([
            cache_state.check_underflow(effect.args.size),
            cache_state.check_overflow(effect.args.size, effect.results.size),
            effect.load_args(cache_state),
            'S->STACK_DEPTH -= {};'.format(effect.args.size),
        ])
        # Adjust cache_state.
        if effect.args.cache_limit is None:
            code.append(cache_state.add(-int(effect.args.size)))
        else:
            code.append(cache_state.add(-effect.args.cache_limit))
            assert cache_state.depth == 0
    # Inline `instruction.code`.
    # Note: `S->STACK_DEPTH` and `cached_depth` must be correct for RAISE().
    code.append(textwrap.dedent(instruction.code.rstrip()))
    if effect is None:
        assert cache_state.depth == 0
    else:
        # Adjust cache_state.
        if effect.results.cache_limit is None:
            num_pushes = int(effect.results.size)
            code.append(cache_state.flush(max(0, exit_depth - num_pushes)))
            code.append(cache_state.add(exit_depth - cache_state.depth))
        else:
            code.append(cache_state.flush())
            assert exit_depth <= effect.results.cache_limit
            code.append(cache_state.add(exit_depth))
        # Store the results from C variables.
        code.extend([
            'S->STACK_DEPTH += {};'.format(effect.results.size),
            effect.store_results(cache_state),
        ])
    assert cache_state.depth == exit_depth
    # Remove newlines resulting from empty strings in the above.
    return re.sub('\n+', '\n', '\n'.join(code), flags=re.MULTILINE).strip('\n')

def dispatch(instructions, prefix, undefined_case):
    '''
    Generate dispatch code for some Instructions.

    instructions - Enum of Instructions.
    '''
    code = ['    switch (opcode) {']
    for instruction in instructions:
        code.append('''\
    case {prefix}{instruction}:
        {{
{code}
        }}
        break;'''.format(
            instruction=instruction.name,
            prefix=prefix,
<<<<<<< HEAD
            code=textwrap.indent(
                gen_case(instruction),
                '            ',
            ),
        ))
=======
            code=textwrap.indent(gen_case(instruction.value), '            ')),
        )
>>>>>>> ce245e1e
    code.append('''
    default:
{}
        break;
    }}'''.format(undefined_case)
    )
    # Remove newlines resulting from empty strings in the above.
    return re.sub('\n+', '\n', '\n'.join(code), flags=re.MULTILINE).strip('\n')
<|MERGE_RESOLUTION|>--- conflicted
+++ resolved
@@ -502,16 +502,11 @@
         break;'''.format(
             instruction=instruction.name,
             prefix=prefix,
-<<<<<<< HEAD
             code=textwrap.indent(
                 gen_case(instruction),
                 '            ',
             ),
         ))
-=======
-            code=textwrap.indent(gen_case(instruction.value), '            ')),
-        )
->>>>>>> ce245e1e
     code.append('''
     default:
 {}
