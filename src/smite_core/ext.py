--- conflicted
+++ resolved
@@ -230,25 +230,15 @@
     '''),
 }
 
-<<<<<<< HEAD
 for register in Register:
     smite_lib['GET_{}'.format(register.name.upper())] = (
-        len(smite_lib), ['inner_state:smite_state *'], ['value'], '''\
-    value = smite_get_{}(inner_state);'''.format(register.name))
-    if not register.read_only:
-        smite_lib['SET_{}'.format(register.name.upper())] = (
-            len(smite_lib), ['value', 'inner_state:smite_state *'], [], '''\
-    smite_set_{}(inner_state, value);'''.format(register.name))
-=======
-for (name, register) in Registers.__members__.items():
-    smite_lib['GET_{}'.format(name.upper())] = Instruction(
         len(smite_lib), None, None, '''\
     smite_state *inner_state;
     POP_STACK_TYPE(S, smite_state *, &inner_state);
     push_stack(S, smite_get_{}(inner_state));
-'''.format(name))
-    if not register.value.read_only:
-        smite_lib['SET_{}'.format(name.upper())] = Instruction(
+'''.format(register.name))
+    if not register.read_only:
+        smite_lib['SET_{}'.format(register.name.upper())] = (
             len(smite_lib), None, None, '''\
     smite_state *inner_state;
     POP_STACK_TYPE(S, smite_state *, &inner_state);
@@ -257,8 +247,7 @@
     if (ret != 0)
         RAISE(ret);
     smite_set_{}(inner_state, value);
-'''.format(name))
->>>>>>> ce245e1e
+'''.format(register.name))
 
 SMiteLib = AbstractInstruction('SMiteLib', smite_lib)
 
@@ -285,17 +274,10 @@
     def types(self):
         '''Return a list of all types used in the library.'''
         return list(set(
-<<<<<<< HEAD
             [self._item_type(item)
-             for instruction in self.library
-             for item in instruction.args + instruction.results
-=======
-            [item.type
              for function in self.library
-             if function.value.effect is not None
-             for item in (function.value.effect.args.items +
-                          function.value.effect.results.items)
->>>>>>> ce245e1e
+             if function.args is not None or function.results is not None
+             for item in function.args + function.results
             ]
         ))
 
