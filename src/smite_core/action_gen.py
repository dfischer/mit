'''
action_gen

Generate code for actions.

The main entry point is dispatch.
'''

import re
import textwrap

class Action:
    '''VM action instruction descriptor.

     - opcode - int - SMite opcode number.
     - args - StackPicture.
     - results - StackPicture.
     - code - str - C source code.

    C variables are created for the arguments and results; the arguments are
    pushed and results popped.

    The code should RAISE any error before writing any state, so that if an
    error is raised, the state of the VM is not changed.
    '''
    def __init__(self, opcode, args, results, code):
        '''
         - args - list acceptable to StackPicture.from_list.
         - results - list acceptable to StackPicture.from_list.
        '''
        self.opcode = opcode
        self.args = StackPicture.from_list(args)
        self.results = StackPicture.from_list(results)
        self.code = code


# Utility functions for StackPicture
def stack_item_name(item):
    return item.split(":")[0]

def stack_item_type(item):
    l = item.split(":")
    return l[1] if len(l) > 1 else 'smite_WORD'

def item_size(item):
    '''Return a C expression for the size in stack words of a stack item.'''
    return '(sizeof({}) / smite_word_size)'.format(stack_item_type(item))

<<<<<<< HEAD
def stack_cache_var(pos, cached_depth):
    '''
    Calculate the name of the stack cache variable for position pos with the
    given cached_depth.
    '''
    assert 0 <= pos < cached_depth
    return 'stack_{}'.format(cached_depth - 1 - pos)

def load_var(pos, item):
    if stack_item_type(item) != 'smite_WORD':
=======
def load_var(pos, var):
    if stack_item_type(var) != 'smite_WORD':
>>>>>>> 8f9ee8fe
        fmt = 'UNCHECKED_LOAD_STACK_TYPE({pos}, {type}, &{var});'
    else:
        fmt = 'UNCHECKED_LOAD_STACK({pos}, &{var});'
    return fmt.format(
        pos=pos,
<<<<<<< HEAD
        var=stack_item_name(item),
        type=stack_item_type(item))

def store_var(pos, item):
    if stack_item_type(item) != 'smite_WORD':
=======
        var=stack_item_name(var),
        type=stack_item_type(var))

def store_var(pos, var):
    if stack_item_type(var) != 'smite_WORD':
>>>>>>> 8f9ee8fe
        fmt = 'UNCHECKED_STORE_STACK_TYPE({pos}, {type}, {var});'
    else:
        fmt = 'UNCHECKED_STORE_STACK({pos}, {var});'
    return fmt.format(
        pos=pos,
<<<<<<< HEAD
        var=stack_item_name(item),
        type=stack_item_type(item))

def balance_cache(entry_depth, exit_depth):
    code = []
    if entry_depth < exit_depth:
        for pos in range(entry_depth):
            code.append('{} = {};'.format(
                stack_cache_var(pos, exit_depth),
                stack_cache_var(pos, entry_depth),
            ))
        for pos in range(entry_depth, exit_depth):
            code.append('UNCHECKED_LOAD_STACK({pos}, &{var});'.format(
                pos=pos,
                var=stack_cache_var(pos, exit_depth),
            ))        
    elif entry_depth > exit_depth:
        for pos in reversed(range(exit_depth, entry_depth)):
            code.append('UNCHECKED_STORE_STACK({pos}, {var});'.format(
                pos=pos,
                var=stack_cache_var(pos, entry_depth),
            ))        
        for pos in reversed(range(exit_depth)):
            code.append('{} = {};'.format(
                stack_cache_var(pos, exit_depth),
                stack_cache_var(pos, entry_depth),
            ))
    return '\n'.join(code)
    
=======
        var=stack_item_name(var),
        type=stack_item_type(var))
>>>>>>> 8f9ee8fe


class StackPicture:
    '''
    Represents a description of the topmost items on the stack. The effect
    of an instruction can be described using two StackPictures: one for the
    arguments and one for the results.

    Variadic instructions (such as POP, DUP, SWAP) have an argument called
    "COUNT" which is (N.B.!) one less than the number of additional
    (unnamed) items are on the stack. The `is_variadic` flag is
    per-StackPicture, not per instruction. For example, POP has variadic
    arguments but non-variadic results.

    Public fields:

     - named_items - list of str - the names of the non-variadic items,
       which must be on the top of the stack, and might include "COUNT".
       Each name may optionally be followed by ":TYPE" to give the C type of
       the underlying quantity, if it might be bigger than one stack word.

     - is_variadic - bool - If `True`, there are `COUNT` more items underneath
       the non-variadic items.
    '''
    def __init__(self, named_items, is_variadic=False):
        assert len(set(named_items)) == len(named_items)
        self.named_items = named_items
        self.is_variadic = is_variadic

    @staticmethod
    def from_list(stack):
        '''
         - stack - a stack picture as found in `vm_data.Action`, i.e. a list of
           str. The first item is 'ITEMS' if the stack picture is variadic.
           All other items are the names of items.
        Returns a StackPicture.
        '''
        if stack and stack[0] == 'ITEMS':
            return StackPicture(stack[1:], is_variadic=True)
        else:
            return StackPicture(stack)

    def static_depth(self):
        '''
        Return a C expression for the number of stack words occupied by the
        static items in a StackPicture.
        '''
        depth = ' + '.join([item_size(item) for item in self.named_items])
        return '({})'.format(depth if depth != '' else '0')

    def dynamic_depth(self):
        '''
        Returns a C expression that computes the total number of items,
        including the variadic items. Assumes:
         - the C variable `COUNT` contains the number of variadic items.
        '''
        depth = self.static_depth()
        if self.is_variadic:
            depth = '((smite_UWORD)COUNT + 1 + {})'.format(depth)
        return depth

    def declare_vars(self):
        '''Returns C variable declarations for all of `self.named_items`.'''
        return '\n'.join(['{} {};'.format(stack_item_type(i), stack_item_name(i))
                          for i in self.named_items])

    def load(self, cached_depth):
        '''
        Returns C source code to read the named items from the stack into C
        variables.
        `S->STACK_DEPTH` is not modified.
        '''
        code = []
        pos = ['-1']
<<<<<<< HEAD
        for i, item in enumerate(reversed(self.named_items)):
            pos.append(item_size(item))
            if i < cached_depth:
                assert stack_item_type(item) == 'smite_WORD'
                code.append('{var} = {cache_var};'.format(
                    var=stack_item_name(item),
                    cache_var=stack_cache_var(i, cached_depth),
                ))
            else:
                code.append(load_var("+".join(pos), item))
=======
        for item in reversed(self.named_items):
            pos.append(item_size(item))
            code.append(load_var("+".join(pos), item))
>>>>>>> 8f9ee8fe
        return '\n'.join(code)

    def store(self, cached_depth):
        '''
        Returns C source code to write the named items from C variables into
        the stack.
        `S->STACK_DEPTH` must be modified first.
        '''
        code = []
        pos = ['-1']
<<<<<<< HEAD
        for i, item in enumerate(reversed(self.named_items)):
            pos.append(item_size(item))
            if i < cached_depth:
                assert stack_item_type(item) == 'smite_WORD'
                code.append('{cache_var} = {var};'.format(
                    var=stack_item_name(item),
                    cache_var=stack_cache_var(i, cached_depth),
                ))
            else:
                code.append(store_var("+".join(pos), item))
=======
        for item in reversed(self.named_items):
            pos.append(item_size(item))
            code.append(store_var("+".join(pos), item))
>>>>>>> 8f9ee8fe
        return '\n'.join(code)


def disable_warnings(warnings, c_source):
    '''
    Returns `c_source` wrapped in "#pragmas" to suppress the given list
    `warnings` of warning flags.
    '''
    return '''\
#pragma GCC diagnostic push
{pragmas}
{c_source}
#pragma GCC diagnostic pop'''.format(c_source=c_source,
                                     pragmas='\n'.join(['#pragma GCC diagnostic ignored "{}"'.format(w)
                                                        for w in warnings]))

def check_underflow(num_pops):
    '''
    Returns C source code to check that the stack contains enough items to
    pop the specified number of items.
     - num_pops - a C expression giving the number of items to pop.
    Assumes:
     - No items have been popped so far. This is needed in the error case.
    '''
    return disable_warnings(['-Wtype-limits', '-Wunused-variable', '-Wshadow'], '''\
if ((S->STACK_DEPTH < {num_pops})) {{
    S->BAD = {num_pops};
    RAISE(3);
}}'''.format(num_pops=num_pops))

def check_overflow(num_pops, num_pushes):
    '''
    Returns C source code to check that the stack contains enough space to
    push `num_pushes` items, given that `num_pops` items will first be
    popped.
    '''
    return disable_warnings(['-Wtype-limits', '-Wtautological-compare'], '''\
if ({num_pushes} > {num_pops} && (S->STACK_SIZE - S->STACK_DEPTH < {num_pushes} - {num_pops})) {{
    S->BAD = ({num_pushes} - {num_pops}) - (S->STACK_SIZE - S->STACK_DEPTH);
    RAISE(2);
}}'''.format(num_pops=num_pops, num_pushes=num_pushes))

<<<<<<< HEAD
def gen_case(event, cached_depth_entry=0, cached_depth_exit=0):
    '''
    Generate the code for an Event. In the code, S is the smite_state, errors
    are reported by calling RAISE(), for which we maintain static_args.
    
     - event - Event.
     - cached_depth_entry - int - the number of stack items cached in C locals
       on entry.
     - cached_depth_exit - int - the number of stack items cached in C locals
       on exit.
     
    Caching items does not affect S->STACK_DEPTH. For pos in
    [0, cached_depth), item pos is cached in variable
    stack_cache_var(pos, cached_depth).
    '''
    # Concatenate the pieces.
    args = event.args
    results = event.results
=======
def gen_case(action):
    '''
    Generate the code for an Action. In the code, S is the smite_state, errors
    are reported by calling RAISE(), for which we maintain static_args.
    
     - action - Action.
    '''
    # Concatenate the pieces.
    args = action.args
    results = action.results
>>>>>>> 8f9ee8fe
    static_args = len(args.named_items)
    dynamic_args = args.dynamic_depth()
    static_results = len(results.named_items)
    dynamic_results = results.dynamic_depth()
    code = '\n'.join([
        args.declare_vars(),
        results.declare_vars(),
<<<<<<< HEAD
        'const smite_UWORD static_args = {};'.format(static_args),
        check_pops('static_args'),
        args.load(cached_depth_entry),
        check_pops(dynamic_args),
        check_pops_then_pushes(dynamic_args, dynamic_results),
        'S->STACK_DEPTH -= static_args;',
        # FIXME: Spill and restore if variadic.
        textwrap.dedent(event.code.rstrip()),
        balance_cache(
            max(0, cached_depth_entry - static_args),
            max(0, cached_depth_exit - static_results),
        ),
        'S->STACK_DEPTH += {num_pushes} - ({num_pops} - static_args);'.format(num_pops=dynamic_args, num_pushes=dynamic_results),
        results.store(cached_depth_exit),
=======
        check_underflow(static_args),
        args.load(),
        check_underflow(dynamic_args),
        check_overflow(dynamic_args, dynamic_results),
        'S->STACK_DEPTH -= {};'.format(static_args),
        textwrap.dedent(action.code.rstrip()),
        'S->STACK_DEPTH += {};'.format(static_args),
        'S->STACK_DEPTH -= {};'.format(dynamic_args),
        'S->STACK_DEPTH += {};'.format(dynamic_results),
        results.store(),
>>>>>>> 8f9ee8fe
    ])
    # Remove newlines resulting from empty strings in the above.
    code = re.sub('\n+', '\n', code, flags=re.MULTILINE).strip('\n')
    return code

def dispatch(actions, prefix, undefined_case):
    '''Generate dispatch code for some Actions.

    actions - Enum of Actions.
    '''
    output = '        switch (I) {\n'
<<<<<<< HEAD
    for (instruction, action) in actions.__members__.items():
=======
    for action in actions:
>>>>>>> 8f9ee8fe
        output += '''\
        case {prefix}{instruction}:
            {{
{code}
            }}
            break;\n'''.format(
                    instruction=action.name,
                    prefix=prefix,
                    code=textwrap.indent(gen_case(action.value), '                '))
    output += '''
        default:
{}
            break;
        }}'''.format(undefined_case)
    return output<|MERGE_RESOLUTION|>--- conflicted
+++ resolved
@@ -46,7 +46,6 @@
     '''Return a C expression for the size in stack words of a stack item.'''
     return '(sizeof({}) / smite_word_size)'.format(stack_item_type(item))
 
-<<<<<<< HEAD
 def stack_cache_var(pos, cached_depth):
     '''
     Calculate the name of the stack cache variable for position pos with the
@@ -57,34 +56,21 @@
 
 def load_var(pos, item):
     if stack_item_type(item) != 'smite_WORD':
-=======
-def load_var(pos, var):
-    if stack_item_type(var) != 'smite_WORD':
->>>>>>> 8f9ee8fe
         fmt = 'UNCHECKED_LOAD_STACK_TYPE({pos}, {type}, &{var});'
     else:
         fmt = 'UNCHECKED_LOAD_STACK({pos}, &{var});'
     return fmt.format(
         pos=pos,
-<<<<<<< HEAD
         var=stack_item_name(item),
         type=stack_item_type(item))
 
 def store_var(pos, item):
     if stack_item_type(item) != 'smite_WORD':
-=======
-        var=stack_item_name(var),
-        type=stack_item_type(var))
-
-def store_var(pos, var):
-    if stack_item_type(var) != 'smite_WORD':
->>>>>>> 8f9ee8fe
         fmt = 'UNCHECKED_STORE_STACK_TYPE({pos}, {type}, {var});'
     else:
         fmt = 'UNCHECKED_STORE_STACK({pos}, {var});'
     return fmt.format(
         pos=pos,
-<<<<<<< HEAD
         var=stack_item_name(item),
         type=stack_item_type(item))
 
@@ -114,11 +100,6 @@
             ))
     return '\n'.join(code)
     
-=======
-        var=stack_item_name(var),
-        type=stack_item_type(var))
->>>>>>> 8f9ee8fe
-
 
 class StackPicture:
     '''
@@ -192,7 +173,6 @@
         '''
         code = []
         pos = ['-1']
-<<<<<<< HEAD
         for i, item in enumerate(reversed(self.named_items)):
             pos.append(item_size(item))
             if i < cached_depth:
@@ -203,11 +183,6 @@
                 ))
             else:
                 code.append(load_var("+".join(pos), item))
-=======
-        for item in reversed(self.named_items):
-            pos.append(item_size(item))
-            code.append(load_var("+".join(pos), item))
->>>>>>> 8f9ee8fe
         return '\n'.join(code)
 
     def store(self, cached_depth):
@@ -218,7 +193,6 @@
         '''
         code = []
         pos = ['-1']
-<<<<<<< HEAD
         for i, item in enumerate(reversed(self.named_items)):
             pos.append(item_size(item))
             if i < cached_depth:
@@ -229,11 +203,6 @@
                 ))
             else:
                 code.append(store_var("+".join(pos), item))
-=======
-        for item in reversed(self.named_items):
-            pos.append(item_size(item))
-            code.append(store_var("+".join(pos), item))
->>>>>>> 8f9ee8fe
         return '\n'.join(code)
 
 
@@ -276,7 +245,6 @@
     RAISE(2);
 }}'''.format(num_pops=num_pops, num_pushes=num_pushes))
 
-<<<<<<< HEAD
 def gen_case(event, cached_depth_entry=0, cached_depth_exit=0):
     '''
     Generate the code for an Event. In the code, S is the smite_state, errors
@@ -295,18 +263,6 @@
     # Concatenate the pieces.
     args = event.args
     results = event.results
-=======
-def gen_case(action):
-    '''
-    Generate the code for an Action. In the code, S is the smite_state, errors
-    are reported by calling RAISE(), for which we maintain static_args.
-    
-     - action - Action.
-    '''
-    # Concatenate the pieces.
-    args = action.args
-    results = action.results
->>>>>>> 8f9ee8fe
     static_args = len(args.named_items)
     dynamic_args = args.dynamic_depth()
     static_results = len(results.named_items)
@@ -314,33 +270,21 @@
     code = '\n'.join([
         args.declare_vars(),
         results.declare_vars(),
-<<<<<<< HEAD
-        'const smite_UWORD static_args = {};'.format(static_args),
-        check_pops('static_args'),
+        check_underflow(static_args),
         args.load(cached_depth_entry),
-        check_pops(dynamic_args),
-        check_pops_then_pushes(dynamic_args, dynamic_results),
-        'S->STACK_DEPTH -= static_args;',
+        check_underflow(dynamic_args),
+        check_overflow(dynamic_args, dynamic_results),
+        'S->STACK_DEPTH -= {};'.format(static_args),
         # FIXME: Spill and restore if variadic.
         textwrap.dedent(event.code.rstrip()),
         balance_cache(
             max(0, cached_depth_entry - static_args),
             max(0, cached_depth_exit - static_results),
         ),
-        'S->STACK_DEPTH += {num_pushes} - ({num_pops} - static_args);'.format(num_pops=dynamic_args, num_pushes=dynamic_results),
-        results.store(cached_depth_exit),
-=======
-        check_underflow(static_args),
-        args.load(),
-        check_underflow(dynamic_args),
-        check_overflow(dynamic_args, dynamic_results),
-        'S->STACK_DEPTH -= {};'.format(static_args),
-        textwrap.dedent(action.code.rstrip()),
         'S->STACK_DEPTH += {};'.format(static_args),
         'S->STACK_DEPTH -= {};'.format(dynamic_args),
         'S->STACK_DEPTH += {};'.format(dynamic_results),
-        results.store(),
->>>>>>> 8f9ee8fe
+        results.store(cached_depth_exit),
     ])
     # Remove newlines resulting from empty strings in the above.
     code = re.sub('\n+', '\n', code, flags=re.MULTILINE).strip('\n')
@@ -352,11 +296,7 @@
     actions - Enum of Actions.
     '''
     output = '        switch (I) {\n'
-<<<<<<< HEAD
-    for (instruction, action) in actions.__members__.items():
-=======
     for action in actions:
->>>>>>> 8f9ee8fe
         output += '''\
         case {prefix}{instruction}:
             {{
