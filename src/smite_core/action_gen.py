'''
action_gen

Generate code for actions.

The main entry point is dispatch.
'''

import re
import textwrap

class Action:
    '''VM action instruction descriptor.

     - opcode - int - SMite opcode number.
     - args - StackPicture.
     - results - StackPicture.
     - code - str - C source code.

    C variables are created for the arguments and results; the arguments are
    pushed and results popped.

    The code should RAISE any error before writing any state, so that if an
    error is raised, the state of the VM is not changed.
    '''
    def __init__(self, opcode, args, results, code):
        '''
         - args - list acceptable to StackPicture.from_list.
         - results - list acceptable to StackPicture.from_list.
        '''
        self.opcode = opcode
        self.args = StackPicture.from_list(args)
        self.results = StackPicture.from_list(results)
        self.code = code


# Utility functions for StackPicture
def stack_item_name(item):
    return item.split(":")[0]

def stack_item_type(item):
    l = item.split(":")
    return l[1] if len(l) > 1 else 'smite_WORD'

def item_size(item):
    '''Return a C expression for the size in stack words of a stack item.'''
    return '(sizeof({}) / WORD_SIZE)'.format(stack_item_type(item))

def stack_cache_var(pos, cached_depth):
    '''
    Calculate the name of the stack cache variable for position pos with the
    given cached_depth.
    '''
    assert 0 <= pos < cached_depth
    return 'stack_{}'.format(cached_depth - 1 - pos)

def load_var(pos, item):
    if stack_item_type(item) != 'smite_WORD':
        fmt = 'UNCHECKED_LOAD_STACK_TYPE({pos}, {type}, &{var});'
    else:
        fmt = 'UNCHECKED_LOAD_STACK({pos}, &{var});'
    return fmt.format(
        pos=pos,
        var=stack_item_name(item),
        type=stack_item_type(item))

def store_var(pos, item):
    if stack_item_type(item) != 'smite_WORD':
        fmt = 'UNCHECKED_STORE_STACK_TYPE({pos}, {type}, {var});'
    else:
        fmt = 'UNCHECKED_STORE_STACK({pos}, {var});'
    return fmt.format(
        pos=pos,
        var=stack_item_name(item),
        type=stack_item_type(item))

def balance_cache(entry_depth, exit_depth):
    '''
    Change the number of stack items that are cached in C variables.
    This may require moving values to other variables and to/from memory.
    '''
    code = []
    if entry_depth < exit_depth:
        for pos in range(entry_depth):
            code.append('{} = {};'.format(
                stack_cache_var(pos, exit_depth),
                stack_cache_var(pos, entry_depth),
            ))
        for pos in range(entry_depth, exit_depth):
            code.append('UNCHECKED_LOAD_STACK({pos}, &{var});'.format(
                pos=pos,
                var=stack_cache_var(pos, exit_depth),
            ))
    elif entry_depth > exit_depth:
        for pos in reversed(range(exit_depth, entry_depth)):
            code.append('UNCHECKED_STORE_STACK({pos}, {var});'.format(
                pos=pos,
                var=stack_cache_var(pos, entry_depth),
            ))
        for pos in reversed(range(exit_depth)):
            code.append('{} = {};'.format(
                stack_cache_var(pos, exit_depth),
                stack_cache_var(pos, entry_depth),
            ))
    return '\n'.join(code)


class StackPicture:
    '''
    Represents a description of the topmost items on the stack. The effect
    of an instruction can be described using two StackPictures: one for the
    arguments and one for the results.

    Variadic instructions (such as POP, DUP, SWAP) have an argument called
    "COUNT" which is (N.B.!) one less than the number of additional
    (unnamed) items are on the stack. The `is_variadic` flag is
    per-StackPicture, not per instruction. For example, POP has variadic
    arguments but non-variadic results.

    Public fields:

     - named_items - list of str - the names of the non-variadic items,
       which must be on the top of the stack, and might include "COUNT".
       Each name may optionally be followed by ":TYPE" to give the C type of
       the underlying quantity, if it might be bigger than one stack word.

     - is_variadic - bool - If `True`, there are `COUNT` more items underneath
       the non-variadic items.
    '''
    def __init__(self, named_items, is_variadic=False):
        assert len(set(named_items)) == len(named_items)
        self.named_items = named_items
        self.is_variadic = is_variadic

    @staticmethod
    def from_list(stack):
        '''
         - stack - a stack picture as found in `vm_data.Action`, i.e. a list of
           str. The first item is 'ITEMS' if the stack picture is variadic.
           All other items are the names of items.
        Returns a StackPicture.
        '''
        if stack and stack[0] == 'ITEMS':
            return StackPicture(stack[1:], is_variadic=True)
        else:
            return StackPicture(stack)

    def static_depth(self):
        '''
        Return a C expression for the number of stack words occupied by the
        static items in a StackPicture.
        '''
        depth = ' + '.join([item_size(item) for item in self.named_items])
        return '({})'.format(depth if depth != '' else '0')

    def dynamic_depth(self):
        '''
        Returns a C expression that computes the total number of items,
        including the variadic items. Assumes:
         - the C variable `COUNT` contains the number of variadic items.
        '''
        depth = self.static_depth()
        if self.is_variadic:
            depth = '((smite_UWORD)COUNT + 1 + {})'.format(depth)
        return depth

    def declare_vars(self):
        '''Returns C variable declarations for all of `self.named_items`.'''
        return '\n'.join(['{} {};'.format(stack_item_type(i), stack_item_name(i))
                          for i in self.named_items])

    def load(self, cached_depth):
        '''
        Returns C source code to read the named items from the stack into C
        variables.
        `S->STACK_DEPTH` is not modified.
        '''
        code = []
        pos = ['-1']
        for i, item in enumerate(reversed(self.named_items)):
            pos.append(item_size(item))
            if i < cached_depth:
                assert stack_item_type(item) == 'smite_WORD'
                code.append('{var} = {cache_var};'.format(
                    var=stack_item_name(item),
                    cache_var=stack_cache_var(i, cached_depth),
                ))
            else:
                code.append(load_var("+".join(pos), item))
        return '\n'.join(code)

    def store(self, cached_depth):
        '''
        Returns C source code to write the named items from C variables into
        the stack.
        `S->STACK_DEPTH` must be modified first.
        '''
        code = []
        pos = ['-1']
        for i, item in enumerate(reversed(self.named_items)):
            pos.append(item_size(item))
            if i < cached_depth:
                assert stack_item_type(item) == 'smite_WORD'
                code.append('{cache_var} = {var};'.format(
                    var=stack_item_name(item),
                    cache_var=stack_cache_var(i, cached_depth),
                ))
            else:
                code.append(store_var("+".join(pos), item))
        return '\n'.join(code)


def disable_warnings(warnings, c_source):
    '''
    Returns `c_source` wrapped in "#pragmas" to suppress the given list
    `warnings` of warning flags.
    '''
    return '''\
#pragma GCC diagnostic push
{pragmas}
{c_source}
#pragma GCC diagnostic pop'''.format(c_source=c_source,
                                     pragmas='\n'.join(['#pragma GCC diagnostic ignored "{}"'.format(w)
                                                        for w in warnings]))

def check_underflow(num_pops):
    '''
    Returns C source code to check that the stack contains enough items to
    pop the specified number of items.
     - num_pops - a C expression giving the number of items to pop.
     - num_known - int - a lower bound on the stack depth, if available.
    Assumes:
     - No items have been popped so far. This is needed in the error case.
    '''
    return disable_warnings(['-Wtype-limits', '-Wunused-variable', '-Wshadow'], '''\
<<<<<<< HEAD
if (S->STACK_DEPTH < {num_pops}) {{
    S->BAD = {num_pops};
=======
if ((S->STACK_DEPTH < {num_pops})) {{
    S->BAD = {num_pops} - 1;
>>>>>>> 6dec46eb
    RAISE(3);
}}'''.format(num_pops=num_pops))

def check_overflow(num_pops, num_pushes):
    '''
    Returns C source code to check that the stack contains enough space to
    push `num_pushes` items, given that `num_pops` items will first be
    popped.
     - num_pops - a C expression.
     - num_pushes - a C expression.
    '''
    return disable_warnings(['-Wtype-limits', '-Wtautological-compare'], '''\
if ({num_pushes} > {num_pops} && (S->STACK_SIZE - S->STACK_DEPTH < {num_pushes} - {num_pops})) {{
    S->BAD = ({num_pushes} - {num_pops}) - (S->STACK_SIZE - S->STACK_DEPTH);
    RAISE(2);
}}'''.format(num_pops=num_pops, num_pushes=num_pushes))

def gen_case(event, cached_depth_entry=0, cached_depth_exit=0):
    '''
    Generate the code for an Event. In the code, S is the smite_state, errors
    are reported by calling RAISE(), for which we maintain static_args.
<<<<<<< HEAD
    
     - event - Event.
     - cached_depth_entry - int - the number of stack items cached in C locals
       on entry.
     - cached_depth_exit - int - the number of stack items cached in C locals
       on exit.

    Caching items does not affect S->STACK_DEPTH. For pos in
    [0, cached_depth), item pos is cached in variable
    stack_cache_var(pos, cached_depth).
=======

     - action - Action.
>>>>>>> 6dec46eb
    '''
    # Concatenate the pieces.
    args = event.args
    results = event.results
    static_args = len(args.named_items)
    dynamic_args = args.dynamic_depth()
    static_results = len(results.named_items)
    dynamic_results = results.dynamic_depth()
    code = '\n'.join([
        args.declare_vars(),
        results.declare_vars(),
        check_underflow(static_args),
        args.load(cached_depth_entry),
        check_underflow(dynamic_args),
        check_overflow(dynamic_args, dynamic_results),
        'S->STACK_DEPTH -= {};'.format(static_args),
        balance_cache(
            max(0, cached_depth_entry - static_args),
            max(0, cached_depth_exit - static_results),
        ),
        textwrap.dedent(event.code.rstrip()),
        'S->STACK_DEPTH += {};'.format(static_args),
        'S->STACK_DEPTH -= {};'.format(dynamic_args),
        'S->STACK_DEPTH += {};'.format(dynamic_results),
        results.store(cached_depth_exit),
        'cached_depth = {};'.format(cached_depth_exit),
    ])
    if results.is_variadic:
        assert cached_depth_exit <= static_results
    # Remove newlines resulting from empty strings in the above.
    code = re.sub('\n+', '\n', code, flags=re.MULTILINE).strip('\n')
    return code

def dispatch(actions, prefix, undefined_case):
    '''Generate dispatch code for some Actions.

    actions - Enum of Actions.
    '''
    output = '        switch (I) {\n'
    for action in actions:
        output += '''\
        case {prefix}{instruction}:
            {{
{code}
            }}
            break;\n'''.format(
                    instruction=action.name,
                    prefix=prefix,
                    code=textwrap.indent(gen_case(action.value), '                '))
    output += '''
        default:
{}
            break;
        }}'''.format(undefined_case)
    return output<|MERGE_RESOLUTION|>--- conflicted
+++ resolved
@@ -233,13 +233,8 @@
      - No items have been popped so far. This is needed in the error case.
     '''
     return disable_warnings(['-Wtype-limits', '-Wunused-variable', '-Wshadow'], '''\
-<<<<<<< HEAD
 if (S->STACK_DEPTH < {num_pops}) {{
-    S->BAD = {num_pops};
-=======
-if ((S->STACK_DEPTH < {num_pops})) {{
     S->BAD = {num_pops} - 1;
->>>>>>> 6dec46eb
     RAISE(3);
 }}'''.format(num_pops=num_pops))
 
@@ -261,7 +256,6 @@
     '''
     Generate the code for an Event. In the code, S is the smite_state, errors
     are reported by calling RAISE(), for which we maintain static_args.
-<<<<<<< HEAD
     
      - event - Event.
      - cached_depth_entry - int - the number of stack items cached in C locals
@@ -272,10 +266,6 @@
     Caching items does not affect S->STACK_DEPTH. For pos in
     [0, cached_depth), item pos is cached in variable
     stack_cache_var(pos, cached_depth).
-=======
-
-     - action - Action.
->>>>>>> 6dec46eb
     '''
     # Concatenate the pieces.
     args = event.args
