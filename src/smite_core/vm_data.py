--- conflicted
+++ resolved
@@ -36,12 +36,8 @@
         NEXT;'''
     )
 
-<<<<<<< HEAD
-    POP = Instruction(0x01, ['item',], [], '''\
+    POP = Instruction(0x01, ['item'], [], '''\
         (void)item;
-=======
-    POP = Instruction(0x01, ['item'], [], '''\
->>>>>>> 94a1251a
     ''')
 
     DUP = Instruction(0x02, ['ITEMS', 'COUNT'], ['ITEMS', 'dupee'], '''\
