# VM definition
#
# (c) Reuben Thomas 1994-2019
#
# The package is distributed under the GNU Public License version 3, or,
# at your option, any later version.
#
# THIS PROGRAM IS PROVIDED AS IS, WITH NO WARRANTY. USE IS AT THE USER‘S
# RISK.

from enum import Enum, IntEnum, unique

class Register:
    '''VM register descriptor.'''
    def __init__(self, ty=None, uty=None, read_only=False):
        self.ty = ty or "smite_UWORD"
        self.uty = uty or self.ty
        self.read_only = read_only

@unique
class Registers(Enum):
    '''VM registers.'''
    PC = Register()
    ITYPE = Register(ty="smite_WORD", uty="smite_UWORD")
    I = Register(ty="smite_WORD", uty="smite_UWORD")
    MEMORY = Register(read_only=True)
    SDEPTH = Register()
    S0 = Register("smite_WORDP")
    SSIZE = Register(read_only=True)
    RDEPTH = Register()
    R0 = Register("smite_WORDP")
    RSIZE = Register(read_only=True)
    ENDISM = Register(read_only=True)

@unique
class Types(IntEnum):
    '''Instruction type opcode.'''
    NUMBER = 0x0
    ACTION = 0x1

class Action:
    '''
    VM action instruction descriptor.

     - opcode - int - SMite opcode number.
     - code - str - C source code.
    '''
    def __init__(self, opcode, code):
        self.opcode = opcode
        self.code = code

@unique
class Actions(Enum):
    '''VM action instructions.'''
    NOP = Action(0x00, '''\
        // I'm in ur code doing ur nothing.'''
    )

    POP = Action(0x01, '''\
        smite_WORD depth;
        POP(&depth);
        if (S->exception == 0)
            S->SDEPTH -= depth;'''
    )

    DUP = Action(0x02, '''\
        smite_WORD depth;
        POP(&depth);
        smite_WORD pickee;
        S->exception = smite_load_stack(S, depth, &pickee);
        PUSH(pickee);'''
    )

    SWAP = Action(0x03, '''\
        smite_WORD depth;
        POP(&depth);
        smite_WORD swapee;
        RAISE(smite_load_stack(S, depth, &swapee));
        smite_WORD top;
        POP(&top);
        PUSH(swapee);
        RAISE(smite_store_stack(S, depth, top));'''
    )

    RPUSH = Action(0x04, '''\
        smite_WORD depth;
        POP(&depth);
        smite_WORD pickee;
        RAISE(smite_load_return_stack(S, depth, &pickee));
        PUSH(pickee);'''
    )

    POP2R = Action(0x05, '''\
        smite_WORD value;
        POP(&value);
        RAISE(smite_push_return_stack(S, value));'''
    )

    RPOP = Action(0x06, '''\
        smite_WORD value;
        RAISE(smite_pop_return_stack(S, &value));
        PUSH(value);'''
    )

    LT = Action(0x07, '''\
        smite_WORD a;
        POP(&a);
        smite_WORD b;
        POP(&b);
        PUSH(b < a);'''
    )

    EQ = Action(0x08, '''\
        smite_WORD a;
        POP(&a);
        smite_WORD b;
        POP(&b);
        PUSH(a == b);'''
    )

    ULT = Action(0x09, '''\
        smite_UWORD a;
        POP((smite_WORD *)&a);
        smite_UWORD b;
        POP((smite_WORD *)&b);
        PUSH(b < a);'''
    )

    ADD = Action(0x0a, '''\
        smite_WORD a;
        POP(&a);
        smite_WORD b;
        POP(&b);
        PUSH(b + a);'''
    )

    NEGATE = Action(0x0b, '''\
        smite_WORD a;
        POP(&a);
        PUSH(-a);'''
    )

    MUL = Action(0x0c, '''\
        smite_WORD multiplier;
        POP(&multiplier);
        smite_WORD multiplicand;
        POP(&multiplicand);
        PUSH(multiplier * multiplicand);'''
    )

    UDIVMOD = Action(0x0d, '''\
        smite_UWORD divisor;
        POP((smite_WORD *)&divisor);
        smite_UWORD dividend;
        POP((smite_WORD *)&dividend);
        DIVZERO(divisor);
        PUSH(dividend / divisor);
        PUSH(dividend % divisor);'''
    )

    DIVMOD = Action(0x0e, '''\
        smite_WORD divisor;
        POP(&divisor);
        smite_WORD dividend;
        POP(&dividend);
        DIVZERO(divisor);
        PUSH(dividend / divisor);
        PUSH(dividend % divisor);'''
    )

    INVERT = Action(0x0f, '''\
        smite_WORD a;
        POP(&a);
        PUSH(~a);'''
    )

    AND = Action(0x10, '''\
        smite_WORD a;
        POP(&a);
        smite_WORD b;
        POP(&b);
        PUSH(a & b);'''
    )

    OR = Action(0x11, '''\
        smite_WORD a;
        POP(&a);
        smite_WORD b;
        POP(&b);
        PUSH(a | b);'''
    )

    XOR = Action(0x12, '''\
        smite_WORD a;
        POP(&a);
        smite_WORD b;
        POP(&b);
        PUSH(a ^ b);'''
    )

    LSHIFT = Action(0x13, '''\
        smite_WORD shift;
        POP(&shift);
        smite_WORD value;
        POP(&value);
        PUSH(shift < (smite_WORD)smite_word_bit ? value << shift : 0);'''
    )

    RSHIFT = Action(0x14, '''\
        smite_WORD shift;
        POP(&shift);
        smite_WORD value;
        POP(&value);
        PUSH(shift < (smite_WORD)smite_word_bit ? (smite_WORD)((smite_UWORD)value >> shift) : 0);'''
    )

    LOAD = Action(0x15, '''\
        smite_WORD addr;
        POP(&addr);
        smite_WORD value;
        RAISE(smite_load_word(S, addr, &value));
        PUSH(value);'''
    )

    STORE = Action(0x16, '''\
        smite_WORD addr;
        POP(&addr);
        smite_WORD value;
        POP(&value);
        RAISE(smite_store_word(S, addr, value));'''
    )

    LOADB = Action(0x17, '''\
        smite_WORD addr;
        POP(&addr);
        smite_BYTE value;
        RAISE(smite_load_byte(S, addr, &value));
        PUSH((smite_WORD)value);'''
    )

    STOREB = Action(0x18, '''\
        smite_WORD addr;
        POP(&addr);
        smite_WORD value;
        POP(&value);
        RAISE(smite_store_byte(S, addr, (smite_BYTE)value));'''
    )

    BRANCH = Action(0x19, '''\
        POP((smite_WORD *)&(S->PC));'''
    )

    BRANCHZ = Action(0x1a, '''\
        smite_WORD addr;
        POP(&addr);
        smite_WORD cond;
        POP(&cond);
        if (S->exception == 0 && cond == 0)
            S->PC = addr;'''
    )

    CALL = Action(0x1b, '''\
        RAISE(smite_push_return_stack(S, S->PC));
        POP((smite_WORD *)&(S->PC));'''
    )

    RET = Action(0x1c, '''\
        RAISE(smite_pop_return_stack(S, (smite_WORD *)&(S->PC)));'''
    )

    HALT = Action(0x1d, '''\
        smite_WORD ret;
        POP(&ret);
<<<<<<< HEAD
        if (exception == 0)
            halt_code = ret;
=======
        if (S->exception == 0)
            S->halt_code = ret;
>>>>>>> ae99d6c3
        RAISE(-255);'''
    )

    CALL_NATIVE = Action(0x1e, '''\
        void *address;
        POP_NATIVE_TYPE(void *, &address);
        ((void (*)(smite_state *))(address))(S);'''
    )

    EXTRA = Action(0x1f, '''\
        RAISE(smite_extra(S));'''
    )

    PUSH_WORD_SIZE = Action(0x20, '''\
        PUSH(smite_word_size);'''
    )

    PUSH_NATIVE_POINTER_SIZE = Action(0x21, '''\
        PUSH(smite_native_pointer_size);'''
    )

    PUSH_SDEPTH = Action(0x22, '''\
        smite_WORD value = S->SDEPTH;
        PUSH(value);'''
    )

    STORE_SDEPTH = Action(0x23, '''\
        smite_WORD value;
        POP(&value);
<<<<<<< HEAD
        if (exception == 0)
=======
        if (S->exception == 0)
>>>>>>> ae99d6c3
            S->SDEPTH = value;'''
    )

    PUSH_RDEPTH = Action(0x24, '''\
        PUSH(S->RDEPTH);'''
    )

    STORE_RDEPTH = Action(0x25, '''\
        smite_WORD value;
        POP(&value);
<<<<<<< HEAD
        if (exception == 0)
=======
        if (S->exception == 0)
>>>>>>> ae99d6c3
            S->RDEPTH = value;'''
    )

    PUSH_PC = Action(0x26, '''\
        PUSH(S->PC);'''
    )

    PUSH_SSIZE = Action(0x27, '''\
        PUSH(S->SSIZE);'''
    )

    PUSH_RSIZE = Action(0x28, '''\
        PUSH(S->RSIZE);'''
    )

<<<<<<< HEAD
    PUSH_HANDLER = Action(0x2a, '''\
        PUSH(S->HANDLER);'''
    )

    STORE_HANDLER = Action(0x2b, '''\
        smite_WORD addr;
        POP(&addr);
        if (exception == 0)
            S->HANDLER = addr;'''
    )

    PUSH_MEMORY = Action(0x2c, '''\
=======
    PUSH_MEMORY = Action(0x29, '''\
>>>>>>> ae99d6c3
        PUSH(S->MEMORY);'''
    )<|MERGE_RESOLUTION|>--- conflicted
+++ resolved
@@ -59,7 +59,7 @@
     POP = Action(0x01, '''\
         smite_WORD depth;
         POP(&depth);
-        if (S->exception == 0)
+        if (exception == 0)
             S->SDEPTH -= depth;'''
     )
 
@@ -67,7 +67,7 @@
         smite_WORD depth;
         POP(&depth);
         smite_WORD pickee;
-        S->exception = smite_load_stack(S, depth, &pickee);
+        RAISE(smite_load_stack(S, depth, &pickee));
         PUSH(pickee);'''
     )
 
@@ -255,7 +255,7 @@
         POP(&addr);
         smite_WORD cond;
         POP(&cond);
-        if (S->exception == 0 && cond == 0)
+        if (exception == 0 && cond == 0)
             S->PC = addr;'''
     )
 
@@ -271,13 +271,8 @@
     HALT = Action(0x1d, '''\
         smite_WORD ret;
         POP(&ret);
-<<<<<<< HEAD
         if (exception == 0)
-            halt_code = ret;
-=======
-        if (S->exception == 0)
             S->halt_code = ret;
->>>>>>> ae99d6c3
         RAISE(-255);'''
     )
 
@@ -307,11 +302,7 @@
     STORE_SDEPTH = Action(0x23, '''\
         smite_WORD value;
         POP(&value);
-<<<<<<< HEAD
         if (exception == 0)
-=======
-        if (S->exception == 0)
->>>>>>> ae99d6c3
             S->SDEPTH = value;'''
     )
 
@@ -322,11 +313,7 @@
     STORE_RDEPTH = Action(0x25, '''\
         smite_WORD value;
         POP(&value);
-<<<<<<< HEAD
         if (exception == 0)
-=======
-        if (S->exception == 0)
->>>>>>> ae99d6c3
             S->RDEPTH = value;'''
     )
 
@@ -342,21 +329,6 @@
         PUSH(S->RSIZE);'''
     )
 
-<<<<<<< HEAD
-    PUSH_HANDLER = Action(0x2a, '''\
-        PUSH(S->HANDLER);'''
-    )
-
-    STORE_HANDLER = Action(0x2b, '''\
-        smite_WORD addr;
-        POP(&addr);
-        if (exception == 0)
-            S->HANDLER = addr;'''
-    )
-
-    PUSH_MEMORY = Action(0x2c, '''\
-=======
     PUSH_MEMORY = Action(0x29, '''\
->>>>>>> ae99d6c3
         PUSH(S->MEMORY);'''
     )