--- conflicted
+++ resolved
@@ -54,19 +54,18 @@
     '''VM action instructions.'''
     NOP = Action(0x00, '')
 
-<<<<<<< HEAD
     POP = Action(0x01, '''\
         smite_WORD depth;
         POP(&depth);
-        if (exception == 0)
+        if (S->exception == 0)
             S->SDEPTH -= depth;'''
     )
 
-    PUSH = Action(0x02, '''\
+    DUP = Action(0x02, '''\
         smite_WORD depth;
         POP(&depth);
         smite_WORD pickee;
-        RAISE(smite_load_stack(S, depth, &pickee));
+        S->exception = smite_load_stack(S, depth, &pickee);
         PUSH(pickee);'''
     )
 
@@ -133,7 +132,13 @@
         PUSH(b + a);'''
     )
 
-    MUL = Action(0x0b, '''\
+    NEGATE = Action(0x0b, '''\
+        smite_WORD a;
+        POP(&a);
+        PUSH(-a);'''
+    )
+
+    MUL = Action(0x0c, '''\
         smite_WORD multiplier;
         POP(&multiplier);
         smite_WORD multiplicand;
@@ -141,7 +146,7 @@
         PUSH(multiplier * multiplicand);'''
     )
 
-    UDIVMOD = Action(0x0c, '''\
+    UDIVMOD = Action(0x0d, '''\
         smite_UWORD divisor;
         POP((smite_WORD *)&divisor);
         smite_UWORD dividend;
@@ -151,7 +156,7 @@
         PUSH(dividend % divisor);'''
     )
 
-    DIVMOD = Action(0x0d, '''\
+    DIVMOD = Action(0x0e, '''\
         smite_WORD divisor;
         POP(&divisor);
         smite_WORD dividend;
@@ -161,12 +166,6 @@
         PUSH(dividend % divisor);'''
     )
 
-    NEGATE = Action(0x0e, '''\
-        smite_WORD a;
-        POP(&a);
-        PUSH(-a);'''
-    )
-
     INVERT = Action(0x0f, '''\
         smite_WORD a;
         POP(&a);
@@ -254,7 +253,7 @@
         POP(&addr);
         smite_WORD cond;
         POP(&cond);
-        if (exception == 0 && cond == 0)
+        if (S->exception == 0 && cond == 0)
             S->PC = addr;'''
     )
 
@@ -267,369 +266,67 @@
         RAISE(smite_pop_return_stack(S, (smite_WORD *)&(S->PC)));'''
     )
 
-    THROW = Action(0x1d, '''\
-        /* The POP macro may set exception */
-        smite_WORD exception_code;
-        POP(&exception_code);
-        RAISE(exception_code);'''
-    )
-
-    HALT = Action(0x1e, '''\
+    HALT = Action(0x1d, '''\
         smite_WORD ret;
         POP(&ret);
-        if (exception == 0)
-            halt_code = ret;
+        if (S->exception == 0)
+            S->halt_code = ret;
         RAISE(-255);'''
     )
 
-    CALL_NATIVE = Action(0x1f, '''\
+    CALL_NATIVE = Action(0x1e, '''\
         void *address;
         POP_NATIVE_TYPE(void *, &address);
         ((void (*)(smite_state *))(address))(S);'''
     )
 
-    EXTRA = Action(0x20, '''\
+    EXTRA = Action(0x1f, '''\
         RAISE(smite_extra(S));'''
     )
 
-    PUSH_WORD_SIZE = Action(0x21, '''\
+    PUSH_WORD_SIZE = Action(0x20, '''\
         PUSH(smite_word_size);'''
     )
 
-    PUSH_NATIVE_POINTER_SIZE = Action(0x22, '''\
+    PUSH_NATIVE_POINTER_SIZE = Action(0x21, '''\
         PUSH(smite_native_pointer_size);'''
     )
 
-    PUSH_SDEPTH = Action(0x23, '''\
+    PUSH_SDEPTH = Action(0x22, '''\
         smite_WORD value = S->SDEPTH;
         PUSH(value);'''
     )
 
-    STORE_SDEPTH = Action(0x24, '''\
-        smite_WORD value;
-        POP(&value);
-        if (exception == 0)
+    STORE_SDEPTH = Action(0x23, '''\
+        smite_WORD value;
+        POP(&value);
+        if (S->exception == 0)
             S->SDEPTH = value;'''
     )
 
-    PUSH_RDEPTH = Action(0x25, '''\
+    PUSH_RDEPTH = Action(0x24, '''\
         PUSH(S->RDEPTH);'''
     )
 
-    STORE_RDEPTH = Action(0x26, '''\
-        smite_WORD value;
-        POP(&value);
-        if (exception == 0)
+    STORE_RDEPTH = Action(0x25, '''\
+        smite_WORD value;
+        POP(&value);
+        if (S->exception == 0)
             S->RDEPTH = value;'''
     )
 
-    PUSH_PC = Action(0x27, '''\
+    PUSH_PC = Action(0x26, '''\
         PUSH(S->PC);'''
     )
 
-    PUSH_SSIZE = Action(0x28, '''\
+    PUSH_SSIZE = Action(0x27, '''\
         PUSH(S->SSIZE);'''
     )
 
-    PUSH_RSIZE = Action(0x29, '''\
+    PUSH_RSIZE = Action(0x28, '''\
         PUSH(S->RSIZE);'''
     )
 
-    PUSH_HANDLER = Action(0x2a, '''\
-        PUSH(S->HANDLER);'''
-    )
-
-    STORE_HANDLER = Action(0x2b, '''\
-        smite_WORD addr;
-        POP(&addr);
-        if (exception == 0)
-            S->HANDLER = addr;'''
-    )
-
-    PUSH_MEMORY = Action(0x2c, '''\
+    PUSH_MEMORY = Action(0x29, '''\
         PUSH(S->MEMORY);'''
-    )
-
-    PUSH_BADPC = Action(0x2d, '''\
-        PUSH(S->BADPC);'''
-    )
-
-    PUSH_INVALID = Action(0x2e, '''\
-        PUSH(S->INVALID);'''
-    )
-=======
-    POP = Action(0x01, '''
-    smite_WORD depth;
-    POP(&depth);
-    S->SDEPTH -= depth;
-    ''')
-
-    DUP = Action(0x02, '''
-    smite_WORD depth;
-    POP(&depth);
-    smite_WORD pickee;
-    S->exception = smite_load_stack(S, depth, &pickee);
-    PUSH(pickee);
-    ''')
-
-    SWAP = Action(0x03, '''
-    smite_WORD depth;
-    POP(&depth);
-    smite_WORD swapee;
-    S->exception = smite_load_stack(S, depth, &swapee);
-    smite_WORD top;
-    POP(&top);
-    PUSH(swapee);
-    S->exception = smite_store_stack(S, depth, top);
-    ''')
-
-    RPUSH = Action(0x04, '''
-    smite_WORD depth;
-    POP(&depth);
-    smite_WORD pickee;
-    S->exception = smite_load_return_stack(S, depth, &pickee);
-    PUSH(pickee);
-    ''')
-
-    POP2R = Action(0x05, '''
-    smite_WORD value;
-    POP(&value);
-    S->exception = S->exception == 0 ? smite_push_return_stack(S, value) : S->exception;
-    ''')
-
-    RPOP = Action(0x06, '''
-    smite_WORD value;
-    S->exception = smite_pop_return_stack(S, &value);
-    PUSH(value);
-    ''')
-
-    LT = Action(0x07, '''
-    smite_WORD a;
-    POP(&a);
-    smite_WORD b;
-    POP(&b);
-    PUSH(b < a);
-    ''')
-
-    EQ = Action(0x08, '''
-    smite_WORD a;
-    POP(&a);
-    smite_WORD b;
-    POP(&b);
-    PUSH(a == b);
-    ''')
-
-    ULT = Action(0x09, '''
-    smite_UWORD a;
-    POP((smite_WORD *)&a);
-    smite_UWORD b;
-    POP((smite_WORD *)&b);
-    PUSH(b < a);
-    ''')
-
-    ADD = Action(0x0a, '''
-    smite_WORD a;
-    POP(&a);
-    smite_WORD b;
-    POP(&b);
-    PUSH(b + a);
-    ''')
-
-    NEGATE = Action(0x0b, '''
-    smite_WORD a;
-    POP(&a);
-    PUSH(-a);
-    ''')
-
-    MUL = Action(0x0c, '''
-    smite_WORD multiplier;
-    POP(&multiplier);
-    smite_WORD multiplicand;
-    POP(&multiplicand);
-    PUSH(multiplier * multiplicand);
-    ''')
-
-    UDIVMOD = Action(0x0d, '''
-    smite_UWORD divisor;
-    POP((smite_WORD *)&divisor);
-    smite_UWORD dividend;
-    POP((smite_WORD *)&dividend);
-    DIVZERO(divisor);
-    PUSH(dividend / divisor);
-    PUSH(dividend % divisor);
-    ''')
-
-    DIVMOD = Action(0x0e, '''
-    smite_WORD divisor;
-    POP(&divisor);
-    smite_WORD dividend;
-    POP(&dividend);
-    DIVZERO(divisor);
-    PUSH(dividend / divisor);
-    PUSH(dividend % divisor);
-    ''')
-
-    INVERT = Action(0x0f, '''
-    smite_WORD a;
-    POP(&a);
-    PUSH(~a);
-    ''')
-
-    AND = Action(0x10, '''
-    smite_WORD a;
-    POP(&a);
-    smite_WORD b;
-    POP(&b);
-    PUSH(a & b);
-    ''')
-
-    OR = Action(0x11, '''
-    smite_WORD a;
-    POP(&a);
-    smite_WORD b;
-    POP(&b);
-    PUSH(a | b);
-    ''')
-
-    XOR = Action(0x12, '''
-    smite_WORD a;
-    POP(&a);
-    smite_WORD b;
-    POP(&b);
-    PUSH(a ^ b);
-    ''')
-
-    LSHIFT = Action(0x13, '''
-    smite_WORD shift;
-    POP(&shift);
-    smite_WORD value;
-    POP(&value);
-    PUSH(shift < (smite_WORD)smite_word_bit ? value << shift : 0);
-    ''')
-
-    RSHIFT = Action(0x14, '''
-    smite_WORD shift;
-    POP(&shift);
-    smite_WORD value;
-    POP(&value);
-    PUSH(shift < (smite_WORD)smite_word_bit ? (smite_WORD)((smite_UWORD)value >> shift) : 0);
-    ''')
-
-    LOAD = Action(0x15, '''
-    smite_WORD addr;
-    POP(&addr);
-    smite_WORD value;
-    S->exception = S->exception ? S->exception : smite_load_word(S, addr, &value);
-    PUSH(value);
-    ''')
-
-    STORE = Action(0x16, '''
-    smite_WORD addr;
-    POP(&addr);
-    smite_WORD value;
-    POP(&value);
-    S->exception = S->exception ? S->exception : smite_store_word(S, addr, value);
-    ''')
-
-    LOADB = Action(0x17, '''
-    smite_WORD addr;
-    POP(&addr);
-    smite_BYTE value;
-    S->exception = S->exception ? S->exception : smite_load_byte(S, addr, &value);
-    PUSH((smite_WORD)value);
-    ''')
-
-    STOREB = Action(0x18, '''
-    smite_WORD addr;
-    POP(&addr);
-    smite_WORD value;
-    POP(&value);
-    S->exception = S->exception ? S->exception : smite_store_byte(S, addr, (smite_BYTE)value);
-    ''')
-
-    BRANCH = Action(0x19, '''
-    POP((smite_WORD *)&(S->PC));
-    ''')
-
-    BRANCHZ = Action(0x1a, '''
-    smite_WORD addr;
-    POP(&addr);
-    smite_WORD cond;
-    POP(&cond);
-    if (cond == 0)
-        S->PC = addr;
-    ''')
-
-    CALL = Action(0x1b, '''
-    S->exception = smite_push_return_stack(S, S->PC);
-    POP((smite_WORD *)&(S->PC));
-    ''')
-
-    RET = Action(0x1c, '''
-    S->exception = smite_pop_return_stack(S, (smite_WORD *)&(S->PC));
-    ''')
-
-    HALT = Action(0x1d, '''
-    smite_WORD ret;
-    POP(&ret);
-    S->halt_code = S->exception ? -257 : ret;
-    RAISE(-255);
-    ''')
-
-    CALL_NATIVE = Action(0x1e, '''
-    void *address;
-    POP_NATIVE_TYPE(void *, &address);
-    ((void (*)(smite_state *))(address))(S);
-    ''')
-
-    EXTRA = Action(0x1f, '''
-    smite_WORD ret;
-    if ((ret = smite_extra(S)) != 0)
-        RAISE(ret);
-    ''')
-
-    PUSH_WORD_SIZE = Action(0x20, '''
-    PUSH(smite_word_size);
-    ''')
-
-    PUSH_NATIVE_POINTER_SIZE = Action(0x21, '''
-    PUSH(smite_native_pointer_size);
-    ''')
-
-    PUSH_SDEPTH = Action(0x22, '''
-    smite_WORD value = S->SDEPTH;
-    PUSH(value);
-    ''')
-
-    STORE_SDEPTH = Action(0x23, '''
-    smite_WORD value;
-    POP(&value);
-    S->SDEPTH = value;
-    ''')
-
-    PUSH_RDEPTH = Action(0x24, '''
-    PUSH(S->RDEPTH);
-    ''')
-
-    STORE_RDEPTH = Action(0x25, '''
-    smite_WORD value;
-    POP(&value);
-    S->RDEPTH = value;
-    ''')
-
-    PUSH_PC = Action(0x26, '''
-    PUSH(S->PC);
-    ''')
-
-    PUSH_SSIZE = Action(0x27, '''
-    PUSH(S->SSIZE);
-    ''')
-
-    PUSH_RSIZE = Action(0x28, '''
-    PUSH(S->RSIZE);
-    ''')
-
-    PUSH_MEMORY = Action(0x29, '''
-    PUSH(S->MEMORY);
-    ''')
->>>>>>> 66432223
+    )