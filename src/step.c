--- conflicted
+++ resolved
@@ -16,12 +16,6 @@
 #include "extra.h"
 
 
-<<<<<<< HEAD
-// Assumption for file functions
-verify(sizeof(int) <= sizeof(smite_WORD));
-
-=======
->>>>>>> 2ba1de5f
 #define DIVZERO(x)                              \
     if (x == 0)                                 \
         RAISE(-4);
@@ -35,12 +29,8 @@
 // Defines two macros/functions:
 //   void STEP(smite_state *S): runs a single step of the given state.
 //   void RAISE(smite_WORD e): raise error e; do nothing if e == 0.
-<<<<<<< HEAD
 
 #include "step-actions.h"
-=======
-#include "instruction-actions.h"
->>>>>>> 2ba1de5f
 
 // Perform one pass of the execution cycle
 smite_WORD smite_single_step(smite_state *S)
