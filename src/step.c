// The interface call single_step() : integer.
//
// (c) Reuben Thomas 1994-2019
//
// The package is distributed under the GNU Public License version 3, or,
// at your option, any later version.
//
// THIS PROGRAM IS PROVIDED AS IS, WITH NO WARRANTY. USE IS AT THE USER‘S
// RISK.

#include "config.h"

#include <assert.h>
#include "verify.h"

#include "smite.h"
#include "aux.h"
#include "opcodes.h"
#include "extra.h"


// Assumption for file functions
verify(sizeof(int) <= sizeof(smite_WORD));


#define DIVZERO(x)                              \
    if (x == 0)                                 \
        RAISE(-10);


static int halt_code;

// Only defined during single_step().
static int exception;

#include "instruction-actions.h"

FILE *trace_fp = NULL; // FILE * of trace file, if used
static void trace(int type, smite_WORD opcode) {
    if (trace_fp)
        fprintf(trace_fp, "%d %08x\n", type, (smite_UWORD)opcode);
}

// Perform one pass of the execution cycle
smite_WORD smite_single_step(smite_state *S)
{
    exception = 0;

<<<<<<< HEAD
    S->ITYPE = smite_decode_instruction(S, &S->PC, &S->I);
    trace(S->ITYPE, S->I);

=======
>>>>>>> 44cea1cd
    STEP(S);

    if (exception != 0) {
        // Deal with address exceptions during execution cycle.
        if (exception == -255)
            return halt_code;
        S->BADPC = S->PC - 1;
        if (smite_push_stack(S, exception) != 0)
            return -257;
        exception = 0;
        S->PC = S->HANDLER;
    }
    return -258; // terminated OK
}<|MERGE_RESOLUTION|>--- conflicted
+++ resolved
@@ -22,11 +22,15 @@
 // Assumption for file functions
 verify(sizeof(int) <= sizeof(smite_WORD));
 
+FILE *trace_fp = NULL; // FILE * of trace file, if used
+static void trace(int type, smite_WORD opcode) {
+    if (trace_fp)
+        fprintf(trace_fp, "%d %08x\n", type, (smite_UWORD)opcode);
+}
 
 #define DIVZERO(x)                              \
     if (x == 0)                                 \
         RAISE(-10);
-
 
 static int halt_code;
 
@@ -35,23 +39,11 @@
 
 #include "instruction-actions.h"
 
-FILE *trace_fp = NULL; // FILE * of trace file, if used
-static void trace(int type, smite_WORD opcode) {
-    if (trace_fp)
-        fprintf(trace_fp, "%d %08x\n", type, (smite_UWORD)opcode);
-}
-
 // Perform one pass of the execution cycle
 smite_WORD smite_single_step(smite_state *S)
 {
     exception = 0;
 
-<<<<<<< HEAD
-    S->ITYPE = smite_decode_instruction(S, &S->PC, &S->I);
-    trace(S->ITYPE, S->I);
-
-=======
->>>>>>> 44cea1cd
     STEP(S);
 
     if (exception != 0) {
