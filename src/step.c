// The interface call single_step() : integer.
//
// (c) Reuben Thomas 1994-2019
//
// The package is distributed under the GNU Public License version 3, or,
// at your option, any later version.
//
// THIS PROGRAM IS PROVIDED AS IS, WITH NO WARRANTY. USE IS AT THE USER‘S
// RISK.

#include "config.h"

#include <assert.h>
#include "verify.h"

#include "smite.h"
#include "aux.h"
#include "opcodes.h"
#include "extra.h"


// Assumption for file functions
verify(sizeof(int) <= sizeof(smite_WORD));

FILE *trace_fp = NULL; // FILE * of trace file, if used
static void trace(int type, smite_WORD opcode) {
    if (trace_fp)
        fprintf(trace_fp, "%d %08x\n", type, (smite_UWORD)opcode);
}

#define DIVZERO(x)                              \
    if (x == 0)                                 \
        RAISE(-10);

<<<<<<< HEAD
static int halt_code;

// Only defined during single_step().
static int exception;
=======

FILE *trace_fp = NULL; // FILE * of trace file, if used
static void trace(int type, smite_WORD opcode) {
    if (trace_fp)
        fprintf(trace_fp, "%d %08x\n", type, (smite_UWORD)opcode);
}
>>>>>>> 66432223

#include "instruction-actions.h"

// Perform one pass of the execution cycle
smite_WORD smite_single_step(smite_state *S)
{
<<<<<<< HEAD
    exception = 0;
=======
    S->exception = 0;
>>>>>>> 66432223

    STEP(S);

    if (S->exception != 0) {
        // Deal with address exceptions during execution cycle.
        if (S->exception == -255)
            return S->halt_code;
        return S->exception;
    }
    return -258; // terminated OK
}<|MERGE_RESOLUTION|>--- conflicted
+++ resolved
@@ -32,30 +32,12 @@
     if (x == 0)                                 \
         RAISE(-10);
 
-<<<<<<< HEAD
-static int halt_code;
-
-// Only defined during single_step().
-static int exception;
-=======
-
-FILE *trace_fp = NULL; // FILE * of trace file, if used
-static void trace(int type, smite_WORD opcode) {
-    if (trace_fp)
-        fprintf(trace_fp, "%d %08x\n", type, (smite_UWORD)opcode);
-}
->>>>>>> 66432223
-
 #include "instruction-actions.h"
 
 // Perform one pass of the execution cycle
 smite_WORD smite_single_step(smite_state *S)
 {
-<<<<<<< HEAD
-    exception = 0;
-=======
     S->exception = 0;
->>>>>>> 66432223
 
     STEP(S);
 
