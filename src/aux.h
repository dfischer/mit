--- conflicted
+++ resolved
@@ -41,8 +41,6 @@
 #define UNCHECKED_STORE_STACK(pos, v)                                   \
     (*(S->S0 + (S->STACK_DEPTH - (pos) - 1) * STACK_DIRECTION) = (v))
 
-<<<<<<< HEAD
-=======
 // FIXME: These macros should take ENDISM into account and store the
 // quantities on the stack in native order (though perhaps not native
 // alignment). Current code is correct for ENDISM=0; need to reverse the
@@ -65,7 +63,6 @@
         v = (ty)((size_t)v >> smite_word_bit);                          \
     }
 
->>>>>>> 1906808f
 // Align a VM address
 smite_UWORD smite_align(smite_UWORD addr);
 
