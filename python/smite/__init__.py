--- conflicted
+++ resolved
@@ -171,18 +171,8 @@
         try:
             done = 0
             ret = 0
-<<<<<<< HEAD
-            while True:
-                if trace: self._print_trace_info()
-                libsmite.smite_single_step(self.state)
-                if (auto_NEXT and
-                    self.registers["I"].get() & instruction_mask ==
-                        Instruction.NEXT.opcode
-                ):
-=======
             while addr is not None or done < n:
                 if auto_NEXT and self.registers["I"].get() == 0:
->>>>>>> ce245e1e
                     if trace: self._print_trace_info()
                     ret = libsmite.smite_single_step(self.state)
                 if self.registers["PC"].get() == addr: break
